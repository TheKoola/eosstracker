/*
*
##################################################
#    This file is part of the HABTracker project for tracking high altitude balloons.
#
#    Copyright (C) 2019, Jeff Deaton (N6BA)
#
#    HABTracker is free software: you can redistribute it and/or modify
#    it under the terms of the GNU General Public License as published by
#    the Free Software Foundation, either version 3 of the License, or
#    (at your option) any later version.
#
#    HABTracker is distributed in the hope that it will be useful,
#    but WITHOUT ANY WARRANTY; without even the implied warranty of
#    MERCHANTABILITY or FITNESS FOR A PARTICULAR PURPOSE.  See the
#    GNU General Public License for more details.
#
#    You should have received a copy of the GNU General Public License
#    along with HABTracker.  If not, see <https://www.gnu.org/licenses/>.
#
##################################################
*
*/

/* Flight and other APRS object layer creation functions in here for use with Leaflet javascript....
*
* Routines in this file are the primary bulk of display functions that the Mapping screens use.
*
*
* The following external variables (globals) are needed by this JavaScript code.  They are provided by the map.php file.
* ************
*   followfeatureid     // This holds the feature id of an object that we're wanting to "follow" on the map.
*   flightids           // This holds the list of active flights
*   showallstations     // A boolean variable that indicates of all other stations should be visible on the map or not.
*   latitude            // The latitude for the starting center position of the map.
*   longitude           // The longitude for the starting center position of the map.
*   zoom                // The starting zoom level for the map.
* ************
*/

    // Map and display variables
    var map;
    var canvasRender;
    var pathsPane;
    var flightPane;
    var landingPredictionPane;
    var flightTooltipPane;
    var otherTooltipPane;
    var breadcrumbPane;
    var otherStationsPane;
    var lastposition;
    var activeflights = [];
    var globalUpdateCounter = 0;
    var lastsynctime = new Date("1970-01-01T00:00:00");
    var updateTimeout;
    var sidebar;
    var layerControl;
    var tilelayer;
    var osmbright;
    var basic;
    var lookbackPeriod = 180;
    var updateType = "regular";
    var gpsStatusBox;

    // these are for the Live Packet Stream tab
    var updateLivePacketStreamEvent;
    var packetdata;
    var currentflight;
    var livePacketStreamState = 0;;
    var processInTransition = 0;

    // callsign 
    var mycallsign;

    // The list of realtime layers 
    var realtimeflightlayers = [];
    var landingpredictionlayers = [];
    var realtimelayers = [];
    var geturls = [];
    var allStationsLayer;
    var rfStationsLayer;
    var weatherStationsLayer;
    var trackersAtLargeLayer;
    var myPositionLayer;
    var lastUpdateTime = 0;
    var flightList = [];

    // flight HUD
    var hud;

    // speed display box
    var speedStatusBox;

    // followme when set to true the map will continuously pan to the user's current location
    var followme = false;


    /***********
    * getChartWidth
    *
    * This function return calculated width of the chart
    ***********/
    function getChartWidth() {
        var w = window.innerWidth;

        if (w < 800) {
            // the screen is small
            w = 280;
        }
        else {
            w = 360; 
        }

        return w;
    }


    /***********
    * getChartHeight
    *
    * This function return calculated height of the chart
    ***********/
    function getChartHeight() {
        var w = window.innerWidth;
        var h;

        if (w < 800) {
            // the screen is small
            h = Math.round(280 / 1.4);
            h = (h < 100 ? 100 : h);
        }
        else {
            h = 250;
        }

        return h;
    }
    
    
    /*********
    * Search for an object within an array of objects
    **********/
    function indexOfObject (the_array, property, value) {
        var i = 0;
        var len = the_array.length;

        for (i = 0; i < len; i++) {
            if (the_array[i][property] === value)
                return i;
        }
        return -1;
    }


    /*********
    * Color settings for styling active flights and their paths
    **********/
    var ascendingColorMap = [];
    var descendingColorMap = [];
    var ascending_colorsets = [ 
        { color : 'hotpink', markerColor: 'deeppink'},
        { color : 'green', markerColor: 'darkgreen'},
        { color : 'chocolate', markerColor: 'saddlebrown'},
        { color : 'olivedrab', markerColor: 'darkolivegreen'},
        { color : 'red', markerColor: 'darkred'},
        { color : '#00e600',   markerColor: '#009900'}
    ];
    var descending_colorsets = [ 
        { color : 'cadetblue', markerColor: 'steelblue'},
        { color : 'darkorchid', markerColor : 'purple'},
        { color : 'slateblue', markerColor: 'darkslateblue'},
        { color : 'mediumpurple', markerColor : 'indigo'},
        { color : 'blue',       markerColor: 'darkblue'},
        { color : 'royalblue',   markerColor: 'blue'}
    ];
    var colorIndex = 0;

    /*********
    * This function is for styling the active flight paths/tracks 
    **********/
    function activeFlightStyle (feature) {
        var localstyle;
        var id = feature.properties.id;
        
        var ascending_color = colorIndex;
        var descending_color = colorIndex;

        if (feature.properties) {

            // what sort of object is this?
            if ( ! feature.properties.objecttype)
                return {};

            var objecttype = feature.properties.objecttype;                    

            if (objecttype == "balloonpath" ) {
                var i = 0;
                var fid = (feature.properties.flightid ? feature.properties.flightid : "noflightid");
                var ascendingColorIndex = (ascendingColorMap.length > 0 ? indexOfObject(ascendingColorMap, "flightid", fid) : -1);
                var descendingColorIndex = (descendingColorMap.length > 0 ? indexOfObject(descendingColorMap, "flightid", fid) : -1);

                if (ascendingColorIndex > -1)
                    ascending_color = ascending_colorsets[ascendingColorMap[ascendingColorIndex].coloridx].color;
                else {
                    i = 1;
                    ascendingColorMap.push({ flightid : fid, coloridx : ascending_color});
                    ascending_color = ascending_colorsets[ascending_color].color;
                }
                if (descendingColorIndex > -1)
                    descending_color = descending_colorsets[descendingColorMap[descendingColorIndex].coloridx].color;
                else  {
                    i = 1;
                    descendingColorMap.push({ flightid : fid, coloridx : descending_color });
                    descending_color = descending_colorsets[descending_color].color;
                }


                if (feature.properties.ascending) {
                    if (feature.properties.ascending == "true")
                        localstyle = { color : ascending_color, pane: 'pathsPane', weight: 2 };
                    else if (feature.properties.ascending == "false")
                        localstyle = { color : descending_color, pane: 'pathsPane', weight: 2 };
                }
                colorIndex += i;
                if (colorIndex > (ascending_colorsets.length - 1))
                    colorIndex = 0;
            }
            else
                localstyle = {};
        }
        return localstyle;
    }



    /********
    * createActiveFlightsLayer
    *
    * This function is for creating a new realtime layer object.
    *********/
    function createActiveFlightsLayer(url, container, interval, fid) {
        return L.realtime(url, {
            interval: interval,
            removeMissing: false,
            start: false,
            container: container,
            color: 'black',
            weight: 2,
            opacity: 0.7,
            style:  activeFlightStyle,
            name: fid,
            onEachFeature: function (feature, layer) {
                var html = "";
                var objecttype = "";
                if (typeof(feature.properties.objecttype != "undefined"))
                    objecttype = feature.properties.objecttype;

                if (feature.geometry.type == "Point") {
                    var mapcenter = map.getCenter();
                    var mapzoom = map.getZoom(); 
                    var id = feature.properties.id;
 
                    // If this is a balloon object then we want a hyperlink in the popup and update the gauges.
		            if (objecttype == "balloon") {
        			    html = "<a target=\"_blank\" href=\"map.php" + 
                            "?followfeatureid=" + feature.properties.id + 
	        		        "&latitude=" + feature.geometry.coordinates[1] + 
		        	        "&longitude=" + feature.geometry.coordinates[0] + 
			                "&zoom=" + mapzoom + "\">" +
        			        "<strong>" + feature.properties.callsign + "</strong></a>";

                        // Update the telemetry and other sidebar content for this flight
                        updateSideBar(feature);

                        // Update the HUD with the telemetry from this feature 
                        if (hud)
                            hud.update(feature);
	        	    }
                    // ...if it's NOT a balloon (i.e. a path, or burst, or prior beacon location then we don't want a hyperlink in the popup.
                    else 
		            	html = "<strong>" + feature.properties.callsign + "</strong>";

                    // Update the popup content to include a number of balloon specific items
       		        html = html + (typeof(feature.properties.comment) == "undefined" ? "" : (feature.properties.comment != "" ? "<br><font class=\"commentstyle\">" + feature.properties.comment + "</font>" : "")) + 
                        (typeof(feature.properties.temperature) == "undefined" ? "" : (feature.properties.temperature != "" ? "<br><font class=\"commentstyle\">Temperature:  " + (Math.round(feature.properties.temperature * 100) / 100).toFixed(2) + "&deg; F</font>" : "")) + 
                        (typeof(feature.properties.pressure) == "undefined" ? "" : (feature.properties.pressure != "" ? "<br><font class=\"commentstyle\">Pressure:  " + (Math.round(feature.properties.pressure * 10000) / 10000).toFixed(4) + " atm</font>" : "")) + 
		                (typeof(feature.properties.altitude) == "undefined" ? "" : (feature.properties.altitude != 0 && feature.properties.altitude != "" ? "<br>Altitude: <font class=\"altitudestyle\">" + (feature.properties.altitude * 10 / 10).toLocaleString() + "ft</font>" : "")) + 
		                (typeof(feature.properties.frequency) == "undefined" ? "" : (feature.properties.frequency != "" ? "<br>Heard on: " + feature.properties.frequency + 
                            (feature.properties.frequency == "ext radio" ? "" : "MHz") : "" )) +
                        (typeof(feature.geometry.coordinates) == "undefined" ? "" : 
                        "<br>Coords: <span id=\"" + id + "-coords\">"
                        + (feature.geometry.coordinates[1] * 10 / 10).toFixed(4) + ", " + (feature.geometry.coordinates[0] * 10 / 10).toFixed(4) 
                        + "</span>"
                        + " &nbsp; <img src=\"/images/graphics/clipboard.png\" style=\"vertical-align: bottom; height: 15px; width: 15px;\" onclick=\"copyToClipboard('" + id + "-coords')\">" ) +
		                (typeof(feature.properties.time) == "undefined" ? "" : (feature.properties.time != "" ? "<br>Time: " + feature.properties.time.split(' ')[1].split('.')[0] : ""));

                    // bind the popup content to a popup object using our predefined CSS style
    		        layer.bindPopup(html, {className:  'myPopupStyle'} );


                    var mappane;
                    var tipclass;

                    if (objecttype == "balloon") {
                        mappane = "flightTooltipPane";
                        tipclass = "flightTooltipLabelStyle";
                    }
                    else if (objecttype == "balloonmarker") {
                        mappane = "flightTooltipPane";
                        tipclass = "flightBreadCrumbStyle";
                    }
                    else {
                        mappane = "otherTooltipPane";
                        tipclass = "myTooltipLabelStyle";
                    }


                    // if this object has a tooltip or label defined...
                    if (feature.properties.tooltip) {
                        if (feature.properties.label) {
                            if (feature.properties.label != "")
                                layer.bindTooltip(feature.properties.label, { className:  tipclass,  permanent:true, direction: "center",  opacity: .9, pane: mappane }).openTooltip();
                        }    
                        else {
                            if (feature.properties.tooltip != "")
                                layer.bindTooltip(feature.properties.tooltip, { className:  "myTooltipStyle", permanent:true, direction: "auto", opacity: 0.9, pane: mappane }).openTooltip();
                        }
                    }
                    
                }
           },

           // use this function to create the custom icons for the various objects
           pointToLayer:  function (feature, latlon) {
               var filename;
               var id = feature.properties.id;

               // Determine what the APRS symbol is for this object, then determine path to the corresponding icon file.
               if (feature.properties.symbol.startsWith('\\') || feature.properties.symbol.startsWith('\/') || feature.properties.symbol.startsWith('1x')) 
                   filename = "/images/aprs/" + symbols[feature.properties.symbol].tocall + ".png";                
               else 
                   filename = "/images/aprs/" + feature.properties.symbol.charAt(0) + "-" + symbols["\\" + feature.properties.symbol.charAt(1)].tocall + ".png";


               
               // For balloon markers (i.e. the breadcrumbs within their path) create a Leaflet marker for each one...
               if (feature.properties.objecttype == "balloonmarker") {
                   // default color for a balloon marker
                   var markercolor = 'black';

                   // if the balloon is ascending or descending use a different color combo (markers + path) for each leg (i.e. up or down) of the flight.
                   if (feature.properties.ascending) {
                       if (feature.properties.ascending == "true") {
                           var idx = indexOfObject(ascendingColorMap, "flightid", feature.properties.flightid);
                           var colorindex = ascendingColorMap[idx].coloridx;
                           markercolor = ascending_colorsets[colorindex].markerColor;
                       }
                       else {
                           var idx = indexOfObject(descendingColorMap, "flightid", feature.properties.flightid);
                           var colorindex = descendingColorMap[idx].coloridx;
                           markercolor = descending_colorsets[colorindex].markerColor;
                       }
                   } 
    
                   if (feature.properties.label)
                       var markercolor = 'black';

		           return L.circleMarker(latlon, { radius: 3, fillColor: markercolor, pane: "breadcrumbPane", fillOpacity: .9, stroke : false, fill: true });
               }

               // ...for everything else, we create the standard APRS icon for this object based on it's advertised "symbol"
               else {
                   var iconsize = Math.trunc(parseInt(typeof(feature.properties.iconsize) == undefined ? 24 : feature.properties.iconsize * 10 / 10)); 
                   var iconsize_center = Math.trunc(iconsize/2);
                   var tipanchor = iconsize_center + 10;
                   if (feature.properties.objecttype == "balloon")
                       tipanchor += 8;

	    	       var myIcon = L.icon({
	    	           iconUrl: filename,
        		       iconSize: [iconsize, iconsize],
        		       iconAnchor: [iconsize_center, iconsize_center], 
        		       popupAnchor: [0, -iconsize_center],
        		       tooltipAnchor: [0, tipanchor]
        		   }); 

                   var mappane = "otherStationsPane";
                   if (feature.properties.objecttype == "balloon")
                       mappane = "flightPane";

		           return L.marker(latlon, { icon: myIcon, pane: mappane, riseOnHover: true });
               } 
           }
        }).on('update', function(ev) { updateActiveFlights(ev, this); });
    }
 


    /************
     * updateActiveFlights
     *
     * This function is called everytime a realtimelayer object is updated.
     ************/
    function updateActiveFlights(ev, realtimelayer) {
        var updatelist = [];
        var mapcenter = map.getCenter();
        var mapzoom = map.getZoom(); 

        //updatelist.push({"existing" : existing_id.properties.callsign, "existing_time": existing_id.properties.time, "new":item.properties.callsign, "new_time": item.properties.time });

        for (var key in ev.update) {
            var item = ev.update[key];
            var id = item.properties.id;
            var layer = realtimelayer.getLayer(id);
            var html = "";


            // if this is a balloon object, then update it's html properties with a hyperlink...
            if (item.properties.objecttype == "balloon") {
                html = "<a target=\"_blank\" href=\"map.php" +
                      "?followfeatureid=" + item.properties.id + 
                      "&latitude=" + item.geometry.coordinates[1] + 
                      "&longitude=" + item.geometry.coordinates[0] + 
                      "&zoom=" + mapzoom + "\">" +
                      "<strong>" + item.properties.callsign + "</strong></a>";

                // Update the telemetry and other sidebar content for this flight
                updateSideBar(item);

                // Update the HUD with the telemetry from this feature 
                if (hud)
                    hud.update(item);
            }
            //...otherwise, we don't want a hyper link because this is a path of some sort.
            else 
                html = "<strong>" + item.properties.callsign + "</strong>";

            // Update the popup content to include a number of balloon specific items
            html = html + (typeof(item.properties.comment) == "undefined" ? "" : (item.properties.comment != "" ? "<br><font class=\"commentstyle\">" + item.properties.comment + "</font>" : "")) + 
                (typeof(item.properties.temperature) == "undefined" ? "" : (item.properties.temperature != "" ? "<br><font class=\"commentstyle\">Temperature:  " + (Math.round(item.properties.temperature * 100) / 100).toFixed(2) + "&deg; F</font>" : "")) + 
                (typeof(item.properties.pressure) == "undefined" ? "" : (item.properties.pressure != "" ? "<br><font class=\"commentstyle\">Pressure:  " + (Math.round(item.properties.pressure * 10000) / 10000).toFixed(4) + " atm</font>" : "")) + 
                (typeof(item.properties.altitude) == "undefined" ? "" : (item.properties.altitude != 0 && item.properties.altitude != "" ? "<br>Altitude: <font class=\"altitudestyle\">" + (item.properties.altitude * 10 / 10).toLocaleString() + "ft</font>" : "")) + 
                (typeof(item.properties.frequency) == "undefined" ? "" : (item.properties.frequency != "" ? "<br>Heard on: " + item.properties.frequency +
                            (item.properties.frequency == "ext radio" ? "" : "MHz") : "" )) +
			      (typeof(item.geometry.coordinates) == "undefined" ? "" : 
                  "<br>Coords: <span id=\"" + id + "-coords\">"
                  + (item.geometry.coordinates[1] * 10 / 10).toFixed(4) + ", " + (item.geometry.coordinates[0] * 10 / 10).toFixed(4) 
                  + "</span>"
                  + " &nbsp; <img src=\"/images/graphics/clipboard.png\" style=\"vertical-align: bottom; height: 15px; width: 15px;\" onclick=\"copyToClipboard('" + id + "-coords')\">" ) +
                (typeof(item.properties.time) == "undefined" ? "" : (item.properties.time != "" ? "<br>Time: " + item.properties.time.split(' ')[1].split('.')[0] : ""));

            layer.setPopupContent(html, { className: 'myPopupStyle' });
            //updatelist.push(item.properties.callsign);
 
            // Set the icon for this object.  We do this for two reasons:  1) user might have changed theh iconsize, and 2) the APRS station might have changed it's symbol.
            if (item.properties.objecttype != "balloonmarker" && typeof(item.properties.symbol) != "undefined" && typeof(item.properties.iconsize) != "undefined") {
               var filename;
               if (item.properties.symbol.startsWith('\\') || item.properties.symbol.startsWith('\/') || item.properties.symbol.startsWith('1x')) 
                   filename = "/images/aprs/" + symbols[item.properties.symbol].tocall + ".png";                
               else 
                   filename = "/images/aprs/" + item.properties.symbol.charAt(0) + "-" + symbols["\\" + item.properties.symbol.charAt(1)].tocall + ".png";

               var iconsize = Math.trunc(parseInt(typeof(item.properties.iconsize) == undefined ? 24 : item.properties.iconsize * 10 / 10)); 
               var iconsize_center = Math.trunc(iconsize/2);
               var tipanchor = iconsize_center + 10;
               if (item.properties.objecttype == "balloon")
                   tipanchor += 8;

		       var myIcon = L.icon({
		           iconUrl: filename,
    		       iconSize: [iconsize, iconsize],
    		       iconAnchor: [iconsize_center, iconsize_center], 
    		       popupAnchor: [0, -iconsize_center],
    		       tooltipAnchor: [0, tipanchor]
    		   }); 
               layer.setIcon(myIcon);
            }

            // Check if we should update the tooltip contents...if this object has a tooltip or label defined...
            if (item.properties.tooltip && layer.getTooltip()) {
                if (item.properties.label) {
                    if (item.properties.label != "") {
                        layer.setTooltipContent(item.properties.label);
                    }
                }
                else {
                    if (item.properties.tooltip != "") 
                        layer.setTooltipContent(item.properties.tooltip);
                }
            }


            // If we're following a specific station then pan the map to its location
            if (followfeatureid && followfeatureid != "") {
                if (followfeatureid.localeCompare(item.properties.id) == 0) {
                    map.panTo({ lat: item.geometry.coordinates[1], lng: item.geometry.coordinates[0] });
                }
            }
            
        }

    }


    /************
     * parseDate
     *
     * This function will parse a date string from PostgesQL and return a new Date object
     ************/
    function parseDate(d) {

        var thisdate = null;

        if (typeof(d) != "undefined") {

            // Only process this if the string provided is of proper length
            if (d.length > 18) {

                // Split the datetime on the space.  ex.  2020-05-14 18:57:29.8292
                var datetime = d.split(' ');

                if (datetime.length == 2) {

                    // Split out the date portion
                    var dateparts = datetime[0].split('-');

                    if (dateparts.length == 3) {
                        var year = dateparts[0];
                        var month = dateparts[1] - 1;
                        var day = dateparts[2];

                        // Split out the time portion
                        var timeparts = datetime[1].split(':');

                        if (timeparts.length == 3) {
                            var hour = timeparts[0];
                            var minute = timeparts[1];
                            var second = timeparts[2];
                            var millisecond = 0;

                            // Account for milliseconds if the time value includes it.
                            if (timeparts[2].indexOf(".") !== -1) {
                                millisecond = timeparts[2].split('.')[1];
                                second = timeparts[2].split('.')[0];
                            }

                            // new Date object
                            thisdate = new Date(year, month, day, hour, minute, second, millisecond);
                        }
                    }
                }
            }
        }

        return thisdate;
    }


    /************
     * updateSideBar
     *
     * This function will update the sidebar data, gauges, etc. for a flight
     ************/
    function updateSideBar(feature) {

        // Make sure we've got valid values for this packet before we try to update the gauges and the sidebar data
        if (typeof(feature.properties.altitude)    != "undefined" && 
            typeof(feature.properties.bearing)     != "undefined" &&
            typeof(feature.properties.speed)       != "undefined" &&
            typeof(feature.properties.verticalrate)!= "undefined" &&
            typeof(feature.properties.flightid)    != "undefined" &&
            typeof(feature.properties.callsign)    != "undefined" &&
            typeof(feature.properties.time)        != "undefined" &&
            typeof(feature.properties.source)      != "undefined" &&
            typeof(feature.geometry.coordinates)   != "undefined" &&
            typeof(feature.properties.myheading)   != "undefined" &&
            typeof(feature.properties.rel_angle)   != "undefined" &&
            typeof(feature.properties.rel_bearing) != "undefined" &&
            typeof(feature.properties.rel_distance)!= "undefined") {


            // The flightid
            var flightid = feature.properties.flightid;

            // Get the timestamp for the last packet
            var lastpacket = $("#" + flightid + "_sidebar").data().lastpacket;

            // The time stamp for "this" packet
            var thispacket = parseDate(feature.properties.time);

            // If this is newer info that what's currently displayed on the sidebar, then we update...
            if (thispacket > lastpacket) {

                // Update the lastpacket timestamp with the time from this packet.
                $("#" + flightid + "_sidebar").data("lastpacket", thispacket);

                var myheading = feature.properties.myheading * 1.0;
                var rel_bearing = feature.properties.rel_bearing * 1.0;
                var bearing = feature.properties.bearing * 1.0;
                var angle = feature.properties.rel_angle * 1.0;
                var distance = feature.properties.rel_distance * 1.0;
                var lat = feature.geometry.coordinates[1] * 1.0;
                var lon = feature.geometry.coordinates[0] * 1.0;
                var alt = feature.properties.altitude * 1.0;
                var spd = feature.properties.speed * 1.0;
                var vrate = feature.properties.verticalrate * 1.0;



                //******** start: Update the ttl value **********
                var ttl = "";
                var ttl_string = "n/a";
                if (typeof(feature.properties.ttl) != "undefined") {
                    if (feature.properties.ttl != "") {
                        
                        // Update the lastpacket timestamp with the time from this packet.
                        $("#" + flightid + "_sidebar").data("ttl", feature.properties.ttl * 1.0);

                        // The string used to update the TTL field on the map
                        ttl_string = feature.properties.ttl + " mins";
                    }
                    var elem = "#" + flightid + "_ttl";
                    $(elem).text(ttl_string);
                }
                //******** end: Update the ttl value **********



                //******** start: Update the relative position dials for this flight *******
                // These are the values that are stuck in the table
                var delement = "#" + flightid + "_relativepositiondistance";
                var celement = "#" + flightid + "_relativeballooncoords";

                // These are the dials
                var eelement = "#" + flightid + "_relativeelevationangle";
                var evelement = "#" + flightid + "_relativeelevationanglevalue";
                var hvelement = "#" + flightid + "_relativebearingvalue";
                var mhvelement = "#" + flightid + "_myheadingvalue";

                // Determine the relative bearing based on GPS heading and the 
                var relativeBearing = rel_bearing - myheading;
                if (relativeBearing < 0)
                    relativeBearing = 360 + relativeBearing;

		if (feature.properties.myheading == null
			|| feature.properties.rel_bearing == null
			|| feature.properties.rel_angle == null
			|| feature.properties.rel_distance == null) {
	            $(delement).html("n/a");    
		    $(evelement).text("n/a");
		    $(hvelement).text("n/a");
		    $(mhvelement).text("n/a");
                }
		else {
		    $(hvelement).data("relativebearing").setRelativeHeading(myheading, rel_bearing);
		    $(evelement).data("relativeangle").setElevationAngle(angle);
		    $(delement).html(distance.toFixed(2) + " mi" + " @ " + rel_bearing.toFixed(0) + "&#176;");
		    $(evelement).text(angle.toFixed(0));
		    $(hvelement).text(relativeBearing.toFixed(0));
		    $(mhvelement).text(myheading.toFixed(0));
		}
	
		$(celement).text(lat.toFixed(4) + ", " + lon.toFixed(4));

                //******** end: Update the relative position dials for this flight *******


                //******** start: Update the telemetry gauges for this flight **********
                // The telemetry values
                var thealtitude = Math.round(alt);
                var theheading = Math.round(bearing);
                var thespeed = Math.round(spd);
                var thevertrate = Math.round(vrate);

                // The element names for displaying the telemetry
                var altitudeValue = "#" + flightid + "_altitudevalue";
                var verticalRateValue = "#" + flightid + "_verticalratevalue";
                var balloonHeadingValue = "#" + flightid + "_headingvalue";
                var speedValue = "#" + flightid + "_speedvalue";

                // Update altitude, but only if valid values...
                if (thealtitude > 0) {
                    $(altitudeValue).data("altimeter").setAltitude(thealtitude);
                    $(altitudeValue).text(thealtitude.toLocaleString());
                }
                else
                    $(altitudeValue).text("NaN");

                // Update vertical rate, but only if valid values...
                if (thevertrate < 50000 && thevertrate > -50000) {
                    $(verticalRateValue).data("variometer").setVario(thevertrate/1000);
                    $(verticalRateValue).text(thevertrate.toLocaleString());
                }
                else
                    $(verticalRateValue).text("NaN");

                // Update heading and speed
                $(balloonHeadingValue).data("heading").setHeading(theheading);
                $(speedValue).data("airspeed").setAirSpeed(thespeed);
                $(balloonHeadingValue).text(theheading);
                $(speedValue).text(thespeed);
                //******** end: Update the telemetry gauges for this flight **********
                
                
                //******** start: Update the packet receive path for this flight **********
                //
                //
                //******** end: Update the packet receive path for this flight **********
            }
        }
    }


    /*********
    * this function is for styling the predicted flight paths/tracks 
    **********/
    function predictedFlightPathStyle (feature) {
        var localstyle;
        var id = feature.properties.id;

        if (feature.properties) {

            // what sort of object is this? 
            if ( ! feature.properties.objecttype)
                return {};

            var objecttype = feature.properties.objecttype;                    

            if (objecttype == "flightpredictionpath") 
                localstyle = { dashArray: "2 4", weight: 1, color : 'navy', pane: 'pathsPane' };
            else
                localstyle = {};
        }
        return localstyle;
    }



    /********
    * This function is for creating a new realtime layer object.
    *********/
    function createFlightPredictionLayer(url, container, interval) {
        return L.realtime(url, {
            interval: interval,
            container: container,
            removeMissing: false,
            start: false,
            color: 'black',
            weight: 2,
            opacity: 0.7,
            style:  predictedFlightPathStyle,
            onEachFeature: function (feature, layer) {
                var html = "";
                var objecttype = feature.properties.objecttype;
  

                if (objecttype == "flightprediction" || objecttype == "burstlocation" || objecttype == "balloonmarker") {
                    var id = feature.properties.id;


		            html = "<strong>" + feature.properties.callsign + "</strong>";
        		    html = html + (typeof(feature.properties.comment) == "undefined" ? "" : (feature.properties.comment != "" ? "<br><font class=\"commentstyle\">" + feature.properties.comment + "</font>" : "")) + 
	        		      (typeof(feature.properties.altitude) == "undefined" ? "" : (feature.properties.altitude != 0 && feature.properties.altitude != "" ? "<br>Altitude: <font class=\"altitudestyle\">" + (feature.properties.altitude * 10 / 10).toLocaleString() + "ft</font>" : "")) + 
		        	      (typeof(feature.properties.frequency) == "undefined" ? "" : (feature.properties.frequency != "" ? "<br>Heard on: " + feature.properties.frequency + 
                            (feature.properties.frequency == "ext radio" ? "" : "MHz") : "" )) +
			      (typeof(feature.geometry.coordinates) == "undefined" ? "" : 
                  "<br>Coords: <span id=\"" + id + "-coords\">"
                  + (feature.geometry.coordinates[1] * 10 / 10).toFixed(4) + ", " + (feature.geometry.coordinates[0] * 10 / 10).toFixed(4) 
                  + "</span>"
                  + " &nbsp; <img src=\"/images/graphics/clipboard.png\" style=\"vertical-align: bottom; height: 15px; width: 15px;\" onclick=\"copyToClipboard('" + id + "-coords')\">" ) +
        			      (typeof(feature.properties.time) == "undefined" ? "" : (feature.properties.time != "" ? "<br>Time: " + feature.properties.time : ""));

	        	    layer.bindPopup(html, {className:  'myPopupStyle'} );

                    // If this object has a tooltip or label defined...
                    // ...if this is a balloonmarker (i.e. the breadcrumbs within the path), then we need to specify an offset for the tooltip.  That's because we'll use a "circleMarker" object 
                    // instead of a bonified marker with custom icon.
                    var theoffset = [0, 0];
                    if (feature.properties.objecttype == "balloonmarker")
                        theoffset = [0, -12];


                    if (feature.properties.tooltip) {
                        if (feature.properties.label) {
                            if (feature.properties.label != "")
                                layer.bindTooltip(feature.properties.label, { className:  "myTooltipLabelStyle", permanent:true, direction: "center", offset: theoffset, opacity: .9, pane: "otherTooltipPane"}).openTooltip();
                        }    
                        else {
                            if (feature.properties.tooltip != "")
                                layer.bindTooltip(feature.properties.tooltip, { className:  "myTooltipStyle", permanent:true, direction: "auto", opacity: 0.9, pane: "otherTooltipPane"}).openTooltip();
                        }
                    }
                }
           },
           // use this function to create the custom icons for the various objects
           pointToLayer:  function (feature, latlon) {
               var filename;
               var id = feature.properties.id;
               var markercolor = 'navy';

               // Determine what the APRS symbol is for this object, then determine path to the corresponding icon file.
               if (feature.properties.symbol.startsWith('\\') || feature.properties.symbol.startsWith('\/') || feature.properties.symbol.startsWith('1x'))
                   filename = "/images/aprs/" + symbols[feature.properties.symbol].tocall + ".png";
               else
                   filename = "/images/aprs/" + feature.properties.symbol.charAt(0) + "-" + symbols["\\" + feature.properties.symbol.charAt(1)].tocall + ".png";


               // For balloon markers (i.e. the breadcrumbs within their path) create a Leaflet marker for each one...
               if (feature.properties.objecttype == "balloonmarker") {
                   var cm = L.circleMarker(latlon, { radius: 3, fillColor: markercolor, pane: "breadcrumbPane", fillOpacity: .9, stroke : false, fill: true });

		           return cm;
               }
               
               // ...for everything else, we create the standard APRS icon for this object based on it's advertised "symbol"
               else {
                   var iconsize = Math.trunc(parseInt(typeof(feature.properties.iconsize) == undefined ? 24 : feature.properties.iconsize * 10 / 10)); 
                   var iconsize_center = Math.trunc(iconsize/2);
                   var tipanchor = iconsize_center + 10;

	    	       var myIcon = L.icon({
	    	           iconUrl: filename,
        		       iconSize: [iconsize, iconsize],
        		       iconAnchor: [iconsize_center, iconsize_center], 
        		       popupAnchor: [0, -iconsize_center],
        		       tooltipAnchor: [0, tipanchor]
        		   }); 
                   return L.marker(latlon, { icon: myIcon, pane: "otherStationsPane", riseOnHover: true });
               } 
           }
        }).on('update', function(ev) { updateFlightPredictions(ev, this); });
    }


    /************
     * updateFlightPredictions
     *
     * This function is called everytime a realtimelayer object is updated.
     ************/
    function updateFlightPredictions(ev, realtimelayer) {
        for (var key in ev.update) {
            var item = ev.update[key];
            var id = item.properties.id;
            var layer = realtimelayer.getLayer(id);
            var html = "";

            html = "<strong>" + item.properties.callsign + "</strong>";
	    html = html + (typeof(item.properties.comment) == "undefined" ? "" : (item.properties.comment != "" ? "<br><font class=\"commentstyle\">" + item.properties.comment + "</font>" : "")) + 
		      (typeof(item.properties.altitude) == "undefined" ? "" : (item.properties.altitude != 0 && item.properties.altitude != "" ? "<br>Altitude: <font class=\"altitudestyle\">" + (item.properties.altitude * 10 / 10).toLocaleString() + "ft</font>" : "")) + 
		      (typeof(item.properties.frequency) == "undefined" ? "" : (item.properties.frequency != "" ? "<br>Heard on: " + item.properties.frequency + 
                            (item.properties.frequency == "ext radio" ? "" : "MHz") : "" )) +
			      (typeof(item.geometry.coordinates) == "undefined" ? "" : 
                  "<br>Coords: <span id=\"" + id + "-coords\">"
                  + (item.geometry.coordinates[1] * 10 / 10).toFixed(4) + ", " + (item.geometry.coordinates[0] * 10 / 10).toFixed(4) 
                  + "</span>"
                  + " &nbsp; <img src=\"/images/graphics/clipboard.png\" style=\"vertical-align: bottom; height: 15px; width: 15px;\" onclick=\"copyToClipboard('" + id + "-coords')\">" ) +
		      (typeof(item.properties.time) == "undefined" ? "" : (item.properties.time != "" ? "<br>Time: " + item.properties.time : ""));

            // Update the popup content
            layer.setPopupContent(html, { className: 'myPopupStyle' });

            // Set the icon for this object.  We do this for two reasons:  1) user might have changed theh iconsize, and 2) the APRS station might have changed it's symbol.
            if (item.properties.objecttype != "balloonmarker" && typeof(item.properties.symbol) != "undefined" && typeof(item.properties.iconsize) != "undefined") {
               var filename;
               if (item.properties.symbol.startsWith('\\') || item.properties.symbol.startsWith('\/') || item.properties.symbol.startsWith('1x')) 
                   filename = "/images/aprs/" + symbols[item.properties.symbol].tocall + ".png";                
               else 
                   filename = "/images/aprs/" + item.properties.symbol.charAt(0) + "-" + symbols["\\" + item.properties.symbol.charAt(1)].tocall + ".png";

               var iconsize = Math.trunc(parseInt(typeof(item.properties.iconsize) == undefined ? 24 : item.properties.iconsize * 10 / 10)); 
               var iconsize_center = Math.trunc(iconsize/2);
               var tipanchor = iconsize_center + 10;

		       var myIcon = L.icon({
		           iconUrl: filename,
    		       iconSize: [iconsize, iconsize],
    		       iconAnchor: [iconsize_center, iconsize_center], 
    		       popupAnchor: [0, -iconsize_center],
    		       tooltipAnchor: [0, tipanchor]
    		   }); 
               layer.setIcon(myIcon);
            }

            // Check if we should update the tooltip contents...if this object has a tooltip or label defined...
            if (item.properties.tooltip && layer.getTooltip()) {
                if (item.properties.label) {
                    if (item.properties.label != "")
                        layer.setTooltipContent(item.properties.label);
                }
                else {
                    if (item.properties.tooltip != "")
                        layer.setTooltipContent(item.properties.tooltip);
                }
            }
        }
    }

    /*********
    * this function is for styling the landing prediction paths/tracks for the pre-cutdown predictions
    **********/

    function landingPredictionStyleCutdown (feature) {
        var localstyle;
        var id = feature.properties.id;

        if (feature.properties) {

            // what sort of object is this?  
            if ( ! feature.properties.objecttype)
                return {};

            var objecttype = feature.properties.objecttype;                    
            if (objecttype == "landingpredictionpath") 
                localstyle = { dashArray: "2 4", weight: 1, color : 'magenta', pane: 'pathsPane' };
            else if (objecttype == "landingpredictionflightpath") 
                localstyle = { dashArray: "3 6", weight: 2, color : 'red', pane: 'pathsPane' };
            else
                localstyle = {};
        }
        return localstyle;
    }
    /*********
    * this function is for styling the landing prediction paths/tracks 
    **********/

    function landingPredictionStyle (feature) {
        var localstyle;
        var id = feature.properties.id;

        if (feature.properties) {

            // what sort of object is this?  
            if ( ! feature.properties.objecttype)
                return {};

            var objecttype = feature.properties.objecttype;                    
            if (objecttype == "landingpredictionpath") 
                localstyle = { dashArray: "2 4", weight: 1, color : 'magenta', pane: 'pathsPane' };
            else if (objecttype == "landingpredictionflightpath") 
                localstyle = { dashArray: "3 6", weight: 2, color : 'darkslategray', pane: 'pathsPane' };
            else
                localstyle = {};
        }
        return localstyle;
    }


    /********
    * createLandingPredictionsLayer
    *
    * This function is for creating a new realtime layer object.
    *********/
    function createLandingPredictionsLayer(url, container, interval, fid, styleFunction) {
        return L.realtime(url, {
            interval: interval,
            container: container,
            removeMissing: false,
            start: false,
            color: 'black',
            weight: 2,
            opacity: 0.7,
            name: fid,
            style:  (typeof(styleFunction) == "undefined" ? landingPredictionStyle : styleFunction),
            onEachFeature: function (feature, layer) {
                var html = "";
                var objecttype = feature.properties.objecttype;

                if (objecttype == "landingprediction" || objecttype == "balloonmarker") {
                    var id = feature.properties.id;
		            html = "<strong>" + feature.properties.callsign + "</strong>";
        		    html = html + (typeof(feature.properties.comment) == "undefined" ? "" : (feature.properties.comment != "" ? "<br><font class=\"commentstyle\">" + feature.properties.comment + "</font>" : "")) + 
	  		      (typeof(feature.properties.altitude) == "undefined" ? "" : (feature.properties.altitude != 0 && feature.properties.altitude != "" ? "<br>Altitude: <font class=\"altitudestyle\">" + (feature.properties.altitude * 10 / 10).toLocaleString() + "ft</font>" : "")) + 
			      (typeof(feature.properties.frequency) == "undefined" ? "" : (feature.properties.frequency != "" ? "<br>Heard on: " + feature.properties.frequency +
                            (feature.properties.frequency == "ext radio" ? "" : "MHz") : "" )) +

			      (typeof(feature.geometry.coordinates) == "undefined" ? "" : 
                  "<br>Coords: <span id=\"" + id + "-coords\">"
                  + (feature.geometry.coordinates[1] * 10 / 10).toFixed(4) + ", " + (feature.geometry.coordinates[0] * 10 / 10).toFixed(4) 
                  + "</span>"
                  + " &nbsp; <img src=\"/images/graphics/clipboard.png\" style=\"vertical-align: bottom; height: 15px; width: 15px;\" onclick=\"copyToClipboard('" + id + "-coords')\">") +
			      (typeof(feature.properties.time) == "undefined" ? "" : (feature.properties.time != "" ? "<br>Time: " + feature.properties.time.split(' ')[1].split('.')[0] : ""));


                    // Popup for the landing prediction point
		            layer.bindPopup(html, {className:  'myPopupStyle'} );

                    var iconsize = (typeof(feature.properties.iconsize) == undefined ? 24 : feature.properties.iconsize * 10 / 10); 

                    // If this object has a tooltip or label defined...
                    // ...if this is a balloonmarker (i.e. the breadcrumbs within the path), then we need to specify an offset for the tooltip.  
                    // That's because we'll use a "circleMarker" object instead of a bonified marker with custom icon.
                    var theoffset = [0, 0];
                    var mappane = "otherTooltipPane";
                    if (feature.properties.objecttype == "balloonmarker") {
                        theoffset = [0, -12];
                        mappane = "breadcrumbPane";
                    }
                    else 
                        mappane = "otherTooltipPane";

                    // if this object has a tooltip or label defined...
                    if (feature.properties.tooltip) {
                        if (feature.properties.label) {
                            if (feature.properties.label != "") {
                                if (feature.properties.label.indexOf("<br>") !== -1)
                                    theoffset = [0, -7];
                                layer.bindTooltip(feature.properties.label, { className:  "myTooltipLabelStyle", permanent:true, direction: "center", offset: theoffset, opacity: .9, pane: mappane}).openTooltip();
                            }
                        }    
                        else {
                            if (feature.properties.tooltip != "")
                                layer.bindTooltip(feature.properties.tooltip, { className:  "myTooltipStyle", permanent:true, direction: "auto", opacity: 0.9, pane: mappane}).openTooltip();
                        }
                    }
                }
           },
           pointToLayer:  function (feature, latlon) {
               var filename;
               var markercolor = 'gray';
               var id = feature.properties.id;
               if (feature.properties.symbol.startsWith('\\') || feature.properties.symbol.startsWith('\/') || feature.properties.symbol.startsWith('1x')) 
                   filename = "/images/aprs/" + symbols[feature.properties.symbol].tocall + ".png";                
               else 
                   filename = "/images/aprs/" + feature.properties.symbol.charAt(0) + "-" + symbols["\\" + feature.properties.symbol.charAt(1)].tocall + ".png";


               // For balloon markers (i.e. the breadcrumbs within their path) create a Leaflet marker for each one...
               if (feature.properties.objecttype == "balloonmarker") {
                   var cm = L.circleMarker(latlon, { radius: 3, fillColor: markercolor, pane: "breadcrumbPane", fillOpacity: .9, stroke : false, fill: true });

		           return cm;
               }

               // ...for everything else, we create the standard APRS icon for this object based on it's advertised "symbol"
               else {
                   var iconsize = Math.trunc(parseInt(typeof(feature.properties.iconsize) == undefined ? 24 : feature.properties.iconsize * 10 / 10)); 
                   var iconsize_center = Math.trunc(iconsize/2);
                   var tipanchor = iconsize_center + 10;

                   var myIcon = L.icon({
                       iconUrl: filename,
                       iconSize: [iconsize, iconsize],
                       iconAnchor: [iconsize_center, iconsize_center], 
                       popupAnchor: [0, -iconsize_center],
                       tooltipAnchor: [0, tipanchor]
                   }); 

                   return L.marker(latlon, { icon: myIcon, pane: "landingPredictionPane" });
               }
           }
        }).on('update', function(ev) { updateLandingPredictions(ev, this); });
    }



    /************
     * updateLandingPredictions
     *
     * This function is called everytime a realtimelayer object is updated.
     ************/
    function updateLandingPredictions(ev, realtimelayer) {
        var updatelist = [];

        for (var key in ev.update) {
            var item = ev.update[key];
            var id = item.properties.id;
            var layer = realtimelayer.getLayer(id);
            var html = "";

            html = "<strong>" + item.properties.callsign + "</strong>";
	    html = html + (typeof(item.properties.comment) == "undefined" ? "" : (item.properties.comment != "" ? "<br><font class=\"commentstyle\">" + item.properties.comment + "</font>" : "")) + 
		      (typeof(item.properties.altitude) == "undefined" ? "" : (item.properties.altitude != 0 && item.properties.altitude != "" ? "<br>Altitude: <font class=\"altitudestyle\">" + (item.properties.altitude * 10 / 10).toLocaleString() + "ft</font>" : "")) + 
		      (typeof(item.properties.frequency) == "undefined" ? "" : (item.properties.frequency != "" ? "<br>Heard on: " + item.properties.frequency + 
                            (item.properties.frequency == "ext radio" ? "" : "MHz") : "" )) +
			      (typeof(item.geometry.coordinates) == "undefined" ? "" : 
                  "<br>Coords: <span id=\"" + id + "-coords\">"
                  + (item.geometry.coordinates[1] * 10 / 10).toFixed(4) + ", " + (item.geometry.coordinates[0] * 10 / 10).toFixed(4) 
                  + "</span>"
                  + " &nbsp; <img src=\"/images/graphics/clipboard.png\" style=\"vertical-align: bottom; height: 15px; width: 15px;\" onclick=\"copyToClipboard('" + id + "-coords')\">" ) +
		      (typeof(item.properties.time) == "undefined" ? "" : (item.properties.time != "" ? "<br>Time: " + item.properties.time.split(' ')[1].split('.')[0] : ""));

            // Update the popup content
            layer.setPopupContent(html, { className: 'myPopupStyle' });
            //updatelist.push(item.properties.callsign);

            // Set the icon for this object.  We do this for two reasons:  1) user might have changed theh iconsize, and 2) the APRS station might have changed it's symbol.
            if (item.properties.objecttype != "balloonmarker" && typeof(item.properties.symbol) != "undefined" && typeof(item.properties.iconsize) != "undefined") {
               var filename;
               if (item.properties.symbol.startsWith('\\') || item.properties.symbol.startsWith('\/') || item.properties.symbol.startsWith('1x')) 
                   filename = "/images/aprs/" + symbols[item.properties.symbol].tocall + ".png";                
               else 
                   filename = "/images/aprs/" + item.properties.symbol.charAt(0) + "-" + symbols["\\" + item.properties.symbol.charAt(1)].tocall + ".png";

               var iconsize = Math.trunc(parseInt(typeof(item.properties.iconsize) == undefined ? 24 : item.properties.iconsize * 10 / 10)); 
               var iconsize_center = Math.trunc(iconsize/2);
               var tipanchor = iconsize_center + 10;

		       var myIcon = L.icon({
		           iconUrl: filename,
    		       iconSize: [iconsize, iconsize],
    		       iconAnchor: [iconsize_center, iconsize_center], 
    		       popupAnchor: [0, -iconsize_center],
    		       tooltipAnchor: [0, tipanchor]
    		   }); 
               layer.setIcon(myIcon);
            }

            // Check if we should update the tooltip contents...if this object has a tooltip or label defined...
            if (item.properties.tooltip && layer.getTooltip()) {
               if (item.properties.label) {
                   if (item.properties.label != "")
                       layer.setTooltipContent(item.properties.label);
               }
               else {
                   if (item.properties.tooltip != "")
                       layer.setTooltipContent(item.properties.tooltip);
               }
            } 
        }
    }


    /********
    * This function is for creating a new realtime layer object.
    *********/
    function createRealtimeLayer(url, startvalue, container, interval, styleFunction) {
        return L.realtime(url, {
            removeMissing: false,
            start: startvalue, 
            interval: interval,
            container: container,
            color: 'black',
            weight: 2,
            opacity: 0.7,
            style:  styleFunction,
            onEachFeature: function (feature, layer) {
                var html = "";

                if (feature.geometry.type == "Point") {
                    var mapcenter = map.getCenter();
                    var mapzoom = map.getZoom(); 
                    var id = feature.properties.id;
    		        html = "<a target=\"_blank\" href=\"map.php" + 
                        "?followfeatureid=" + feature.properties.id + 
                        "&latitude=" + feature.geometry.coordinates[1] + 
                        "&longitude=" + feature.geometry.coordinates[0] + 
                        "&zoom=" + mapzoom + 
                        "&showallstations=1\">" + 
                        "<strong>" + feature.properties.callsign + "</strong></a>";
                        html = html + (typeof(feature.properties.comment) == "undefined" ? "" : (feature.properties.comment != "" ? "<br><font class=\"commentstyle\">" + feature.properties.comment + "</font>" : "")) + 
                        (typeof(feature.properties.altitude) == "undefined" ? "" : (feature.properties.altitude != 0 && feature.properties.altitude != "" ? "<br>Altitude: <font class=\"altitudestyle\">" + (feature.properties.altitude * 10 / 10).toLocaleString() + "ft</font>" : "")) + 
                        (typeof(feature.properties.frequency) == "undefined" ? "" : (feature.properties.frequency != "" ? "<br><font class=\"pathstyle\">Heard on: " + feature.properties.frequency  +
                            (feature.properties.frequency == "ext radio" || feature.properties.frequency == "TCPIP" ? "" : "MHz") +
                        (typeof(feature.properties.heardfrom) == "undefined" ? "" : (feature.properties.heardfrom != "" ? " via: " + feature.properties.heardfrom : "" )) + "</font>" : "" )) +
                        (typeof(feature.geometry.coordinates) == "undefined" ? "" : 
                        "<br>Coords: <span id=\"" + id + "-coords\">"
                        + (feature.geometry.coordinates[1] * 10 / 10).toFixed(4) + ", " + (feature.geometry.coordinates[0] * 10 / 10).toFixed(4) 
                        + "</span>"
                        + " &nbsp; <img src=\"/images/graphics/clipboard.png\" style=\"vertical-align: bottom; height: 15px; width: 15px;\" onclick=\"copyToClipboard('" + id + "-coords')\">" ) +
                        (typeof(feature.properties.time) == "undefined" ? "" : (feature.properties.time != "" ? "<br>Time: " + feature.properties.time.split(' ')[1].split('.')[0] : ""));

                    layer.bindPopup(html, {className:  'myPopupStyle'} );

                    var iconsize = (typeof(feature.properties.iconsize) == undefined ? 24 : feature.properties.iconsize * 10 / 10); 

                    // if this object has a tooltip or label defined...
                    if (feature.properties.tooltip) {
                        if (feature.properties.label) {
                            if (feature.properties.label != "")
                                layer.bindTooltip(feature.properties.label, { className:  "myTooltipLabelStyle", permanent:true, direction: "center", opacity: .9, pane: "otherTooltipPane" }).openTooltip();
                        }    
                        else {
                            if (feature.properties.tooltip != "")
                                layer.bindTooltip(feature.properties.tooltip, { className:  "myTooltipStyle", permanent:true, direction: "auto", opacity: 0.9, pane: "otherTooltipPane" }).openTooltip();
                        }
                    }
                    
                }
           },
           pointToLayer:  function (feature, latlon) {
               var filename;
               var id = feature.properties.id;
               var rotation = 0;

               // Only try to display an "icon" if there was a symbol provided
               if (typeof(feature.properties.symbol) != "undefined") {

                   // Determine the file path to the PNG icon that represents this symbol
                   if (feature.properties.symbol.startsWith('\\') || feature.properties.symbol.startsWith('\/') || feature.properties.symbol.startsWith('1x')) 
                       filename = "/images/aprs/" + symbols[feature.properties.symbol].tocall + ".png";                
                   else 
                       filename = "/images/aprs/" + feature.properties.symbol.charAt(0) + "-" + symbols["\\" + feature.properties.symbol.charAt(1)].tocall + ".png";

                   // Determine if a bearing was provided ...AND... this symbol is one that we "should" rotate (ex. it's a vehicle, etc.)
                   if (typeof(feature.properties.bearing) != "undefined" && typeof(symbolRotation[feature.properties.symbol.charAt(1)]) != "undefined") {
                       var clear_to_rotate = false;

                       // Is this is an alternate symbol?
                       if (feature.properties.symbol.charAt(0) == "\\" || feature.properties.symbol.match(/^[0-9a-zA-Z]/)) {
                           if (symbolRotation[feature.properties.symbol.charAt(1)].alternate == "true")
                               clear_to_rotate = true;
                        }
                        else
                            clear_to_rotate = true;

                        if (clear_to_rotate) {
                            // Calculate the amount of rotation needed given the individual icon's "starting" orientation (ex. most vehicle icons point to 90degs).
                            rotation = (feature.properties.bearing * 10 / 10) - (symbolRotation[feature.properties.symbol.charAt(1)].degrees * 10 / 10);
    
                            // If the rotation is far enough, then we need to flip the symbol so that it appears "right side up".
                            if (symbolRotation[feature.properties.symbol.charAt(1)].flip == "true" && (feature.properties.bearing * 10 / 10) > 180) {
                                filename = filename.split(".")[0] + "-flip.png";
                                rotation = symbolRotation[feature.properties.symbol.charAt(1)].degrees * 10 / 10;
                                rotation = (feature.properties.bearing * 10 / 10) - (rotation > 180 ? rotation - 180 : rotation + 180);
                            }
                        }
                    }
               }
               else
                   // What to do with a point that doesn't have a symbol?
		           return L.circleMarker(latlon, { radius: 8, pane: "breadcrumbPane", riseOnHover: true, fillColor: "blue", fillOpacity: .9, stroke : false, fill: true });


               var iconsize = Math.trunc(parseInt(typeof(feature.properties.iconsize) == undefined ? 24 : feature.properties.iconsize * 10 / 10)); 
               var iconsize_center = Math.trunc(iconsize/2);
               var tipanchor = iconsize_center + 10;

               var myIcon = L.icon({
                   iconUrl: filename,
                   iconSize: [iconsize, iconsize],
                   iconAnchor: [iconsize_center, iconsize_center], 
                   popupAnchor: [0, -iconsize_center],
                   tooltipAnchor: [0, tipanchor]
               }); 



    		   return L.marker(latlon, { icon: myIcon, pane: "otherStationsPane", riseOnHover: true, rotationAngle: rotation, rotationOrigin: "center center" });
            } 
        }).on('update', function(ev) { updatemap(ev, this); });
    }
 


    /************
     * updatemap
     *
     * This function is called everytime a realtimelayer object is updated.
     ************/
    function updatemap(ev, realtimelayer) {
        var mapcenter = map.getCenter();
        var mapzoom = map.getZoom(); 
        var myiconsize;

        for (var key in ev.update) {
            var item = ev.update[key];
            var id = item.properties.id;
            var layer = realtimelayer.getLayer(id);
            var html = "";

            html = "<a target=\"_blank\" href=\"map.php" +
                      "?followfeatureid=" + item.properties.id + 
                      "&latitude=" + item.geometry.coordinates[1] + 
                      "&longitude=" + item.geometry.coordinates[0] + 
                      "&zoom=" + mapzoom + 
		              "&showallstations=1\">" + 
                      "<strong>" + item.properties.callsign + "</strong></a>";

	        html = html + (typeof(item.properties.comment) == "undefined" ? "" : (item.properties.comment != "" ? "<br><font class=\"commentstyle\">" + item.properties.comment + "</font>" : "")) + 
		          (typeof(item.properties.altitude) == "undefined" ? "" : (item.properties.altitude != 0 && item.properties.altitude != "" ? "<br>Altitude: <font class=\"altitudestyle\">" + (item.properties.altitude * 10 / 10).toLocaleString() + "ft</font>" : "")) + 
		          (typeof(item.properties.frequency) == "undefined" ? "" : (item.properties.frequency != "" ? "<br><font class=\"pathstyle\">Heard on: " + item.properties.frequency + 
                            (item.properties.frequency == "ext radio" || item.properties.frequency == "TCPIP" ? "" : "MHz") +
                      (typeof(item.properties.heardfrom) == "undefined" ? "" : (item.properties.heardfrom != "" ? " via " + item.properties.heardfrom : "" )) + "</font>" : "" )) +
			      (typeof(item.geometry.coordinates) == "undefined" ? "" : 
                  "<br>Coords: <span id=\"" + id + "-coords\">"
                  + (item.geometry.coordinates[1] * 10 / 10).toFixed(4) + ", " + (item.geometry.coordinates[0] * 10 / 10).toFixed(4) 
                  + "</span>"
                  + " &nbsp; <img src=\"/images/graphics/clipboard.png\" style=\"vertical-align: bottom; height: 15px; width: 15px;\" onclick=\"copyToClipboard('" + id + "-coords')\">" ) +
		      (typeof(item.properties.time) == "undefined" ? "" : (item.properties.time != "" ? "<br>Time: " + item.properties.time.split(' ')[1].split('.')[0] : ""));

            // Update the popup content
            layer.setPopupContent(html, { className: 'myPopupStyle' });
   

            // Set the icon for this object.  We do this for two reasons:  1) user might have changed theh iconsize, and 2) the APRS station might have changed it's symbol.
            if (item.properties.objecttype != "balloonmarker" && typeof(item.properties.symbol) != "undefined" && typeof(item.properties.iconsize) != "undefined") {
                var filename;
                var rotation = 0;


                // Determine the file path to the PNG icon that represents this symbol
                if (item.properties.symbol.startsWith('\\') || item.properties.symbol.startsWith('\/') || item.properties.symbol.startsWith('1x')) 
                    filename = "/images/aprs/" + symbols[item.properties.symbol].tocall + ".png";                
                else 
                    filename = "/images/aprs/" + item.properties.symbol.charAt(0) + "-" + symbols["\\" + item.properties.symbol.charAt(1)].tocall + ".png";

                // Determine if a bearing was provided ...AND... this symbol is one that we "should" rotate (ex. it's a vehicle, etc.)
                if (typeof(item.properties.bearing) != "undefined" && typeof(symbolRotation[item.properties.symbol.charAt(1)]) != "undefined") {
                    var clear_to_rotate = false;

                    // Is this is an alternate symbol?
                    if (item.properties.symbol.charAt(0) == "\\" || item.properties.symbol.match(/^[0-9a-zA-Z]/)) {
                        if (symbolRotation[item.properties.symbol.charAt(1)].alternate == "true")
                            clear_to_rotate = true;
                     }
                     else
                         clear_to_rotate = true;

                     if (clear_to_rotate) {
                         // Calculate the amount of rotation needed given the individual icon's "starting" orientation (ex. most vehicle icons point to 90degs).
                         rotation = (item.properties.bearing * 10 / 10) - (symbolRotation[item.properties.symbol.charAt(1)].degrees * 10 / 10);
 
                         // If the rotation is far enough, then we need to flip the symbol so that it appears "right side up".
                         if (symbolRotation[item.properties.symbol.charAt(1)].flip == "true" && (item.properties.bearing * 10 / 10) > 180) {
                             filename = filename.split(".")[0] + "-flip.png";
                             rotation = symbolRotation[item.properties.symbol.charAt(1)].degrees * 10 / 10;
                             rotation = (item.properties.bearing * 10 / 10) - (rotation > 180 ? rotation - 180 : rotation + 180);
                         }
                     }
                 }

                 var iconsize = Math.trunc(parseInt(typeof(item.properties.iconsize) == undefined ? 24 : item.properties.iconsize * 10 / 10)); 
                 var iconsize_center = Math.trunc(iconsize/2);
                 var tipanchor = iconsize_center + 10;

                 var myIcon = L.icon({
                     iconUrl: filename,
                     iconSize: [iconsize, iconsize],
                     iconAnchor: [iconsize_center, iconsize_center], 
                     popupAnchor: [0, -iconsize_center],
                     tooltipAnchor: [0, tipanchor]
                 }); 
                 layer.setIcon(myIcon);
                 layer.setRotationAngle(rotation);
                 layer.setRotationOrigin("center center");
            }

            // Check if we should update the tooltip contents...if this object has a tooltip or label defined...
            if (item.properties.tooltip && layer.getTooltip()) {
                if (item.properties.label) {
                    if (item.properties.label != "")
                        layer.setTooltipContent(item.properties.label);
                }
                else {
                    if (item.properties.tooltip != "")
                        layer.setTooltipContent(item.properties.tooltip);
                }
            }

            // If we're following a specific station then pan the map to its location
            if (followfeatureid != "") {
                if (followfeatureid.localeCompare(item.properties.id) == 0) {
                    map.panTo({ lat: item.geometry.coordinates[1], lng: item.geometry.coordinates[0] });
                }
            }
        }
    }



    /***********
    * escapeHtml
    *
    * This function will escape HTML special chars
    ***********/
    function escapeHtml(s) {
        var map = {
            '&': '&amp;',
            '<': '&lt;',
            '>': '&gt;',
            '"': '&quot;',
            "'": '&#039;'
          };

       return s.replace(/[&<>"']/g, function(m) { return map[m]; });
    }

    /***********
    * setConfiguration function
    *
    * This function will call the backend PHP script to set a SESSION variable to the timezone selected
    ***********/
    function setConfiguration() {
            var iconsize = document.getElementById("iconsize");
            var lookbackperiod = document.getElementById("lookbackperiod");
            //var plottracks = document.getElementById("plottracks").checked;
            var airdensity = document.getElementById("airdensity").checked;
            var form_data = new FormData();

            if (!iconsize.checkValidity()) {
                throw iconsize.validationMessage;
                return false;
            }

            if (!lookbackperiod.checkValidity()) {
                throw lookbackperiod.validationMessage;
                return false;
            }

            form_data.append("iconsize", iconsize.value);
            form_data.append("lookbackperiod", lookbackperiod.value);
            //form_data.append("plottracks", (plottracks == true ? "on" : "off"));
            form_data.append("airdensity", (airdensity == true ? "on" : "off"));
            $.ajax({
                url: "setconfiguration.php",
                dataType: 'json',
                cache: false,
                contentType: false,
                processData: false,
                data: form_data,
                type: 'post',
                success: function(data, textStatus, jqXHR) {
		            var jsonData = data;

		            document.getElementById("iconsize").value = jsonData.iconsize;
		            document.getElementById("lookbackperiod").value = jsonData.lookbackperiod;
                    lookbackPeriod = jsonData.lookbackperiod * 1.0;

                    // Update the HUD with the new lookbackperiod
                    if (hud)
                        hud.setCutoff(lookbackPeriod);

		            /*if (jsonData.plottracks == "on")
			            document.getElementById("plottracks").checked = true;
		            else
			            document.getElementById("plottracks").checked = false;
                    */
		            if (jsonData.airdensity == "on")
			            document.getElementById("airdensity").checked = true;
		            else
			            document.getElementById("airdensity").checked = false;
                    document.getElementById("systemsettings_error").innerHTML = "Settings saved.";
                    
                    // set the next update to be a full one for inet, rf, and weather stations
                    updateType = "full";

                    setTimeout(function() {
                        document.getElementById("systemsettings_error").innerHTML = "";
                    }, 3000);
                },
                error: function (jqXHR, textStatus, errorThrown) {
	                alert("error: " + textStatus);
                }
            });
	    return false;
    }

    /***********
    * getConfiguration function
    *
    * This function will call the backend PHP script to get the configuration for the system
    ***********/
    function getConfiguration() {
	    $.get("readconfiguration.php", function(data) {
		    var jsonData = JSON.parse(data);

		    document.getElementById("iconsize").value = jsonData.iconsize;
		    document.getElementById("lookbackperiod").value = jsonData.lookbackperiod;
            lookbackPeriod = jsonData.lookbackperiod * 1.0;

<<<<<<< HEAD
            if (hud)
                hud.setCutoff(lookbackPeriod);
=======
            if (typeof(jsonData.callsign) != "undefined")
                if (jsonData.callsign != "")
                    mycallsign = jsonData.callsign.toUpperCase();
>>>>>>> bbd6a67a

		    /*if (jsonData.plottracks == "on")
			    document.getElementById("plottracks").checked = true;
		    else
			    document.getElementById("plottracks").checked = false;
            */
		    if (jsonData.airdensity == "on")
			    document.getElementById("airdensity").checked = true;
		    else
			    document.getElementById("airdensity").checked = false;
            });
    }



    /***********
    * changeAssignedFlight function
    *
    * This function will update the assigned flight for a team (ex. Alpha, Bravo, etc.)
    ***********/
    function changeAssignedFlight(tactical, element) {
        var assignedFlight = element.options[element.selectedIndex].value;


        $.get("changeassignedflight.php?tactical=" + tactical + "&flightid=" + assignedFlight, function(data) {
            document.getElementById("newtrackererror").innerHTML = "";
            getTrackers();
        });
    }

    /***********
    * updateTrackerTeam function
    *
    * This function will update a tracker's team assignment
    ***********/
    function changeTrackerTeam(call, element) {
        var tactical = element.options[element.selectedIndex].value;


        $.get("changetrackerteam.php?callsign=" + call + "&tactical=" + tactical, function(data) {
            document.getElementById("newtrackererror").innerHTML = "";
            getTrackers();
        });
    }


    /***********
    * getTrackers function
    *
    * This function queries the backend for the list of flights, then the list of trackers and their current flight assignments
    * ...then will create the table for displaying the tracking teams
    ***********/
function getTrackers() {
    $.get("gettrackers.php", function(data) {
        var trackerJson = JSON.parse(data);
        var keys = Object.keys(trackerJson);
        var i; 
        var j;
        var k;
        var teamhtml;

        //Create a HTML Table element.
        var table = document.createElement("DIV");
        var tablediv = document.getElementById("trackers");
        table.setAttribute("class", "div-table");

        //The columns
        var columns = ["Team and Flight Assignment", "Team Members"];

        //Add the header row.
        var row = document.createElement("DIV");
        row.setAttribute("class", "table-row");
        table.appendChild(row);
        for (i = 0; i < columns.length; i++) {
            var headerCell = document.createElement("DIV");
            headerCell.innerHTML = columns[i];
            headerCell.setAttribute("class", "table-cell header toprow");
            row.appendChild(headerCell);
        }


        //Add the data rows.
        for (i = 0; i < keys.length; i++) {
            var trackers = trackerJson[i].trackers;
            var trackerkeys = Object.keys(trackers);
            var flight;
            var html = "";
            var checked;
            var foundmatch = 0;

            if (trackerJson[i].tactical != "ZZ-Not Active") {
                row = document.createElement("DIV");
                row.setAttribute("class", "table-row");
                table.appendChild(row);

                var teamcell = document.createElement("DIV");
                row.appendChild(teamcell);
                teamcell.setAttribute("class", "table-cell");

                var cellCallsign = document.createElement("DIV");
                row.appendChild(cellCallsign);
                cellCallsign.setAttribute("class", "table-cell");

                if (i % 2) {
                    teamcell.setAttribute("style", "background-color: lightsteelblue;");
                    cellCallsign.setAttribute("style", "background-color: lightsteelblue;"); 
                }

                teamcell.innerHTML = "<span style=\"font-size: 1.4em;\"><strong>" + trackerJson[i].tactical + "</strong></span><br>" 
                    + "<span class=\"lorem\">" + trackerJson[i].flightid + "</span>";

                for (j = 0; j < trackerkeys.length; j++) {
                    html = html + "<span style=\"font-size: 1.1em;font-weight: bold;\">" 
                        + trackers[j].callsign + "</span><br><span class=\"lorem\">" 
                        + trackers[j].notes + "<br>";
                }
                cellCallsign.innerHTML = html;
            }
        }
        tablediv.innerHTML = "";
        tablediv.appendChild(table);
    });
}



    /***********
    * startUpProcesses
    *
    * This function will submit a request to the backend web system to start the various daemons for the system.
    ***********/
    function startUpProcesses() {
        if (!processInTransition) {
            processInTransition = 1;
            var startinghtml = "<mark>Starting...</mark>";
            $("#systemstatus").html(startinghtml);
            $.get("startup.php", function(data) {
                var startedhtml = "<mark>Started.</mark>";
                $("#systemstatus").html(startedhtml)
                getProcessStatus();
                processInTransition = 0;
            });;
        }
    }


    /***********
    * shutDownProcesses
    *
    * This function will submit a request to the backend web system to kill/stop the various daemons for the system.
    ***********/
    function shutDownProcesses() {
        if (!processInTransition) {
            processInTransition = 1;
            var stoppinghtml = "<mark>Shutting down...</mark>";
            $("#systemstatus").html(stoppinghtml);
            $.get("shutdown.php", function(data) { 
                var stoppedhtml = "<mark>Stopped.</mark>";
                $("#systemstatus").html(stoppedhtml)
                getProcessStatus();
                processInTransition = 0;
            });
        }
    }


    /***********
    * updateLivePacketStream function
    *
    * This function queries the lastest packets heard (from anywhere)
    ***********/
    function updateLivePacketStream() {
        if (livePacketStreamState)
            document.dispatchEvent(updateLivePacketStreamEvent); 
    }


    /***********
    * clearLivePacketFilters function
    *
    * This function clears the filter fields on the Live Packet Stream tab 
    ***********/
    function clearLivePacketFilters() {
        document.getElementById("searchfield").value = "";
        document.getElementById("searchfield2").value = "";
        document.getElementById("operation").selectedIndex = 0;
        document.getElementById("packetdata").innerHTML = "";
        document.getElementById("packetcount").innerHTML = "0";
        updateLivePacketStream();
    }


    /***********
    * displayLivePackets function
    *
    * This function updates the Live Packet Stream tab with new packets after applying any user defined filters
    ***********/
    function displayLivePackets() {
        var packets = JSON.parse(packetdata);
        var html = "";
        var keys = Object.keys(packets);
        var key;
        var searchstring = document.getElementById("searchfield").value;
        var searchstring2 = document.getElementById("searchfield2").value;
        var operation = document.getElementById("operation").value;
        var i = 0;
 
        //document.getElementById("debug").innerHTML = operation;
        for (key in keys) {
           if (operation == "and") {
               if (packets[key].packet.toLowerCase().indexOf(searchstring.toLowerCase()) >= 0 &&
                   packets[key].packet.toLowerCase().indexOf(searchstring2.toLowerCase()) >= 0) {
                   html = html + escapeHtml(packets[key].packet.toString()) + "<br>"; 
                   i += 1;
               }
           }
           else if (operation == "or") {
               if (packets[key].packet.toLowerCase().indexOf(searchstring.toLowerCase()) >= 0 || 
                   packets[key].packet.toLowerCase().indexOf(searchstring2.toLowerCase()) >= 0) {
                   html = html + escapeHtml(packets[key].packet.toString()) + "<br>"; 
                   i += 1;
               }
           }
           else if (operation == "not") {
               if (searchstring.length > 0 && searchstring2.length > 0) {
                   if (packets[key].packet.toLowerCase().indexOf(searchstring.toLowerCase()) >= 0 && 
                       packets[key].packet.toLowerCase().indexOf(searchstring2.toLowerCase()) < 0) {
                       html = html + escapeHtml(packets[key].packet.toString()) + "<br>"; 
                       i += 1;
                   }
               }
               else if (searchstring.length > 0) {
                   if (packets[key].packet.toLowerCase().indexOf(searchstring.toLowerCase()) >= 0) {
                       html = html + escapeHtml(packets[key].packet.toString()) + "<br>"; 
                       i += 1;
                   }
               }
               else if (searchstring2.length > 0) {
                   if (packets[key].packet.toLowerCase().indexOf(searchstring2.toLowerCase()) < 0) {
                       html = html + escapeHtml(packets[key].packet.toString()) + "<br>"; 
                       i += 1;
                   }
               }
               else {
                   html = html + escapeHtml(packets[key].packet.toString()) + "<br>"; 
                   i += 1;
               }
               
           }

        }
        document.getElementById("packetdata").innerHTML = html;
        document.getElementById("packetcount").innerHTML = i.toLocaleString();
    }


    /***********
    * getLivePackets function
    *
    * This function gets the most recent live packets for the Live Packet Stream tab
    ***********/
    function getLivePackets() {
      if (livePacketStreamState) {
          var url;

          if (currentflight == "allpackets")
              url = "getallpackets.php";
          else
              url = "getpackets.php?flightid=" + currentflight;
 
          packetdata = {};
          $.get(url, function(data) { 
              packetdata = data;
              updateLivePacketStream(); 
          });
        }
    }


    /***********
    * selectedflight function
    *
    * This function gets the currently selected flight for the Live Packet Stream tab
    ***********/
    function selectedflight() {
        var radios = document.getElementsByName("flightLivePacketStream");
        var selectedValue;

        for(var i = 0; i < radios.length; i++) {
            if(radios[i].checked) selectedValue = radios[i].value;   
        }
        return selectedValue;
    }



    /***********
    * getProcessStatus function
    *
    * This function queries the status of processes
    ***********/
    function getProcessStatus() {
      $.get("getstatus.php", function(data) {
          var statusJson = data;
          var keys = Object.keys(statusJson.processes);
          var i = 0;
          var k = 0;

          /* Loop through the processes and update their status */
          for (i = 0; i < keys.length; i++) {
              document.getElementById(statusJson.processes[i].process + "-status").innerHTML = "<mark style=\"background-color:  " + (statusJson.processes[i].status > 0 ? "lightgreen;\">[Okay]" : "red;\">[Not okay]") + "</mark>";
              k += statusJson.processes[i].status;
          }

          var donehtml = "<mark>Not running.</mark>";
          if (statusJson.rf_mode == 1 && k >= keys.length)
              donehtml = "<mark style=\"background-color: lightgreen;\">Running.</mark>";
          if (statusJson.rf_mode == 0 && k >= keys.length-1)
              donehtml = "<mark style=\"background-color: lightgreen;\">Running in online mode.</mark>";
          $("#systemstatus").html(donehtml);
      });
    }

    /***********
    * addControlPlaceholders
    *
    * Create additional Control element placeholders (i.e. locations where one can place Controls on the map)
    ***********/
    function addControlPlaceholders(m) {
        var corners = m._controlCorners,
            l = 'leaflet-',
            container = m._controlContainer;

        function createCorner(vSide, hSide) {
            var className = l + vSide + ' ' + l + hSide;

            corners[vSide + hSide] = L.DomUtil.create('div', className, container);
        }

        createCorner('center', 'top');
        createCorner('center', 'bottom');
    }


    /***********
    * toggleSpeed
    *
    * This function will toggle visibility for the speed display box on the map
    ***********/
    function toggleSpeed() {
        if (speedStatusBox && map) {

            // if the speed box is on the map already, then remove it
            if (speedStatusBox.onMap()) 
                speedStatusBox.remove();
            else 
                // Add the speed box to the map
                speedStatusBox.addTo(map);
       }
    }

    /***********
    * toggleHUD
    *
    * This function will toggle visibility for the HUD on the map
    ***********/
    function toggleHUD() {
        if (hud && map) {

            // if the HUD is on the map already, then remove it
            if (hud.onMap()) 
                hud.remove();
            else {
                // if the sidebar is open, close it before adding the HUD to the map
                sidebar.close();

                // Add the HUD to the map
                hud.addTo(map);
            }
       }
    }


    /***********
    * initialize_map function
    *
    * This function creates the map.  It should be called first.
    ***********/
    function initialize_map() {
        var baselayer;
        var overlays;


        // create the tile layer referencing the local system as the url (i.e. "/maps/....")
        var osmUrl='/maps/{z}/{x}/{y}.png';
        var osmAttrib='Map data © <a href="https://openstreetmap.org">OpenStreetMap</a> contributors';
        tilelayer = L.tileLayer(osmUrl, {minZoom: 4, maxZoom: 20, attribution: osmAttrib});

        osmbright = L.mapboxGL({
            style: '/tileserver/styles/osm-bright/style.json',
            attribution: '<a href="https://www.openmaptiles.org/">© OpenMapTiles</a> <a href="https://www.openstreetmap.org/">© OpenStreetMap</a> contributors'
        });

        basic = L.mapboxGL({
            style: '/tileserver/styles/klokantech-basic/style.json',
            attribution: '<a href="https://www.openmaptiles.org/">© OpenMapTiles</a> <a href="https://www.openstreetmap.org/">© OpenStreetMap</a> contributors'
        });


        // Create a map object. 
	    map = new L.Map('map', {
            //renderer : canvasRenderer,
            preferCanvas:  true,
            zoomControloption: false,
            minZoom: 4,
            maxZoom: 20
        });

        // Add additional locations (ex. center-top and center-bottom) for control elements 
        addControlPlaceholders(map);

        // Set default map location and zoom
        if (latitude != 0 && longitude != 0 && zoom != 0)
            map.setView(new L.latLng(latitude, longitude), zoom);
        else
            // This is Denver, CO: 39.739, -104.985
    	    map.setView(new L.latLng(39.739, -104.985), 10);

        // Pane for all flight Tooltips
        flightTooltipPane = map.createPane("flightTooltipPane");

        // Pane for all non-flight tooltips, to put them underneath regular tooltips
        otherTooltipPane = map.createPane("otherTooltipPane");

        // Pane for all flights, to put them at the top of the z-order
        flightPane = map.createPane("flightPane");

        // Pane for all landing predictions
        landingPredictionPane = map.createPane("landingPredictionPane");

        // Pane for all other stations, to put them underneath regular markers/objects
        otherStationsPane = map.createPane("otherStationsPane");

        // Pane for all non-flight tooltips, to put them underneath regular tooltips.  All L.circleMarker's go here.
        breadcrumbPane = map.createPane("breadcrumbPane");

        // Pane for all tracks, to put them at the bottom of the z-order.  All paths, lines, polygons go here.
        pathsPane = map.createPane("pathsPane");

        // Tooltip z-order (default tooltips for leaflet are at 650)
        flightTooltipPane.style.zIndex = 690; 
        otherTooltipPane.style.zIndex = 650; 

        // Marker z-order (default markers for leaflet are at 600)
        flightPane.style.zIndex = 670; 
        landingPredictionPane.style.zIndex = 665; 
        otherStationsPane.style.zIndex = 660; 

        // placing breadcrumb layer below normal markers.  That's because we add all "circleMarkers" to this pane.  CircleMarkers are an SVG drawing and therefore
        // Leaflet creates a <canvas> DOM object for them on the map.  If this layer, then, is "in front of" other layers, it will block click events to those other objects.
        breadcrumbPane.style.zIndex = 590; 

        // Paths z-order (default paths for leaflet are at 400)
        // Paths, lines, polygons, etc. are SVG drawings and therefore Leaflet will create a <canvas> DOM object on them map for them.  Consequently, this layer needs to be at a
        // lower z-order.
        pathsPane.style.zIndex = 420; 

        // Setup the listener for map panTo events
        createTheListener();

        // Add the GPS status box to the top right
        gpsStatusBox = L.control.gpsbox().addTo(map);

        // get the current GPS location and update the GPS status box.  Input variable is true so as to pan the map to the GPS location - to set the initial location of the map.
        setTimeout( function() {
            getgps(true);
        }, 10);

        baselayer = { "Base Map (raster)" : tilelayer };
 
        // use the grouped layers plugin so the layer selection widget shows layers categorized
        layerControl = L.control.groupedLayers(baselayer, {}, { groupCheckboxes: true}).addTo(map); 

        // Add the raster map as the default base layer
        tilelayer.addTo(map);

        // Add vector maps as base layers if available.
        $.get(basic.options.style, function(data, textStatus, xhr) {

            // Add the basic vector layer to the map as the default base map layer
            layerControl.addBaseLayer(basic, "Basic (vector)");

            // Also add the osmbright vector map...if it exists.
            $.get(osmbright.options.style, function(data, textStatus, xhr) {
                layerControl.addBaseLayer(osmbright, "OSM Bright (vector)");
            });
        }).fail(function(data, textStatus, xhr) {
            // Try to add the osmbright vector map...if it exists...and add it as the default base map layer
            $.get(osmbright.options.style, function(data, textStatus, xhr) {

                // Add the osmbright vector layer to the map as the default base map layer
                layerControl.addBaseLayer(osmbright, "OSM Bright (vector)");
            });
        });


        // This fixes the layer control such that when used on a touchable device (phone/tablet) that it will scroll if there are a lot of layers.
        if (!L.Browser.touch) {
            L.DomEvent
            .disableClickPropagation(layerControl._container)
            .disableScrollPropagation(layerControl._container);
         } 
         else {
             L.DomEvent.disableClickPropagation(layerControl._container);
         }

        // add a sidebar pane for navigation and instrumentation
        sidebar = L.control.sidebar('sidebar').addTo(map);
        var zoomcontrol = L.control.zoom({ position: 'topright' }).addTo(map);

        // add a scale widget in the lower left hand corner for miles / kilometers.
        var scale = L.control.scale({position: 'bottomright', maxWidth: 200}).addTo(map);

	    // add a widget in the upper right hand corner for adding waypoints
	    var marker_control = new L.Control.SimpleMarkers({marker_draggable: true});
	    map.addControl(marker_control);

        // Add the speed box
        speedStatusBox = L.control.box({ callback: centerFollow, position: "centertop" });

        // Add the HUD to the bottom center
        hud = L.control.flighthud({ position: "centerbottom", flights: flightids});
    }

    /*********
    * this function is for styling the non-flight, other generic stations on the map
    **********/
    function mapStyle(feature) {
        var localstyle = {};
        var pane;

        if (feature.geometry) {
            if (feature.geometry.type == 'Point')
                pane = 'otherStationsPane';
            else
                pane = 'pathsPane';
            localstyle = { weight: 1, color : 'black', pane: pane };
        }
        return localstyle;
    }

    /***********
    * initialize_other function
    *
    * This function performs all of the heavy lifting to init the data sources displayed on the map for non-flight sources.
    ***********/
    function initialize_layers() {
        // Layer groups for all stations and just my station.  This allows toggling the visibility of these two groups of objects.
        var allstations = L.markerClusterGroup();
        //var allstations = L.layerGroup();
        var allrfstations = L.layerGroup();
        //var allrfstations = L.markerClusterGroup();
        var mystation = L.layerGroup();
        //var wxstations = L.layerGroup();
        var wxstations = L.markerClusterGroup();

        // Layer group for trackers that are not assigned to a specific flight
        var trackersatlarge = L.layerGroup();

        allStationsLayer = createRealtimeLayer("", false, allstations, 5 * 1000, mapStyle);
        rfStationsLayer = createRealtimeLayer("", false, allrfstations, 5 * 1000, mapStyle);
        if (showallstations == 1) {
            allStationsLayer.addTo(map); 
            rfStationsLayer.addTo(map); 
        }

        //var b = createRealtimeLayer("getmystation.php", true, mystation, 5 * 1000, mapStyle);
        //var c = createRealtimeLayer("gettrackerstations.php", true, trackersatlarge, 5 * 1000, mapStyle);
        myPositionLayer = createRealtimeLayer("", false, mystation, 5 * 1000, mapStyle);
        trackersAtLargeLayer = createRealtimeLayer("", false, trackersatlarge, 5 * 1000, mapStyle);
        weatherStationsLayer = createRealtimeLayer("", false, wxstations, 5 * 1000, mapStyle);
        myPositionLayer.addTo(map);
        trackersAtLargeLayer.addTo(map);

        layerControl.addOverlay(trackersatlarge, "Trackers at Large", "Other Stations");
        layerControl.addOverlay(wxstations, "Weather Stations", "Other Stations");
        layerControl.addOverlay(allrfstations, "Other Stations (RF only)", "Other Stations");
        layerControl.addOverlay(allstations, "Other Stations (Inet only)", "Other Stations");
        layerControl.addOverlay(mystation, "My Location", "Other Stations");

        // Get an update from the all, rf, and weather stations
        setTimeout( function() {
            updateOtherStations("full");
        }, 20);


        /*
        * This sets up all the flight layers.
        *   ...includes the active, predicted, and landing layers
        */
        var key;
        var key2;
            
        for (key in flightids) {
            var predictedpathlayer = L.layerGroup();
            var landingpredictionlayer = L.layerGroup();
            var cutdownpredictionlayer = L.layerGroup();
            var trackerstationslayer = L.layerGroup();
            var beacons = [];

            for (key2 in flightids[key].callsigns) {
                var activeflightlayer = L.featureGroup();

                /* The active flight layer */
                var r = createActiveFlightsLayer("",
                    activeflightlayer, 
                    5 * 1000, 
                    flightids[key].flightid + flightids[key].callsigns[key2]
                );
                r.addTo(map);
                beacons.push({ 
                    "callsign": flightids[key].callsigns[key2], 
                    "layer": r,
                    "json": []
                });

                /* Add these layers to the map's layer control */
                layerControl.addOverlay(activeflightlayer, flightids[key].callsigns[key2], "Flight:  " + flightids[key].flightid);
            }

            /* The Trackers and Predict File layers */
            var d = createRealtimeLayer("", false, trackerstationslayer, 5 * 1000, function(){ return { color: 'black'}});
            var e = createFlightPredictionLayer("", predictedpathlayer, 5 * 1000);

            /* The landing prediction layer */
            var f = createLandingPredictionsLayer("", landingpredictionlayer, 
                5 * 1000,
                flightids[key].flightid
            );

            /* prediction layer for early cutdown */
            var g = createLandingPredictionsLayer("", cutdownpredictionlayer, 
                5 * 1000,
                flightids[key].flightid,
                landingPredictionStyleCutdown
            );
            d.addTo(map);
            f.addTo(map);
            g.addTo(map);

            /* Add these layers to the map's layer control */
            layerControl.addOverlay(trackerstationslayer, "Trackers", "Flight:  " + flightids[key].flightid);
            layerControl.addOverlay(predictedpathlayer, "Pre-Flight Predicted Path", "Flight:  " + flightids[key].flightid);
            layerControl.addOverlay(landingpredictionlayer, "Landing Predictions", "Flight:  " + flightids[key].flightid);
            layerControl.addOverlay(cutdownpredictionlayer, "Cutdown Predictions", "Flight:  " + flightids[key].flightid);

            flightList.push({
                "flightid": flightids[key].flightid,
                "trackerlayer": d,
                "predictlayer": e,
                "landinglayer": f,
                "cutdownlayer": g,
                "lastupdate": Date.now() / 1000,
                "beacons": beacons
            });
         }

        // Call update flight function to populate data...  
        setTimeout( function() {
            updateFlightData("full");
        }, 20);
    }


    /************
     * startup
     *
     * This function performs some startup actions and calls "initialize", the primary function for starting the map stuff
    *************/
    function startup() {
        // initialize the map and its layers
        initialize_map();

        setTimeout(function() {
            // Update the flight sidebar content
            var flight;
            var allHtml = "<input type=\"radio\" id=\"allpackets\" name=\"flightLivePacketStream\" value=\"allpackets\" checked > All packets (< 3hrs) &nbsp; &nbsp;";
            //var livePacketStreamHTML = "<form>" + allHtml;
            var i = 0;
            for (flight in flightids) {
                var pos_a = "#" + flightids[flight].flightid + "_positionpacketlistlink";
                var pos_l = "#" + flightids[flight].flightid + "_positionpacketlistsign";
                var pos_e = "#" + flightids[flight].flightid + "_positionpacketlist";

                var stat_a = "#" + flightids[flight].flightid + "_statuspacketlistlink";
                var stat_l = "#" + flightids[flight].flightid + "_statuspacketlistsign";
                var stat_e = "#" + flightids[flight].flightid + "_statuspacketlist";

                var inst_a = "#" + flightids[flight].flightid + "_instrumentpanellink";
                var inst_l = "#" + flightids[flight].flightid + "_instrumentpanelsign";
                var inst_e = "#" + flightids[flight].flightid + "_instrumentpanel";

                var alt_a = "#" + flightids[flight].flightid + "_altitudechartlink";
                var alt_l = "#" + flightids[flight].flightid + "_altitudechartsign";
                var alt_e = "#" + flightids[flight].flightid + "_altitudechart";

                var vert_a = "#" + flightids[flight].flightid + "_verticalchartlink";
                var vert_l = "#" + flightids[flight].flightid + "_verticalchartsign";
                var vert_e = "#" + flightids[flight].flightid + "_verticalchart";

                var rel_a = "#" + flightids[flight].flightid + "_relativepositionlink";
                var rel_l = "#" + flightids[flight].flightid + "_relativepositionsign";
                var rel_e = "#" + flightids[flight].flightid + "_relativeposition";

                var lpp_a = "#" + flightids[flight].flightid + "_lastpacketpathlink";
                var lpp_l = "#" + flightids[flight].flightid + "_lastpacketpathsign";
                var lpp_e = "#" + flightids[flight].flightid + "_lastpacketpath";

                $(pos_a).click({element: pos_e, link: pos_l }, toggle);
                $(stat_a).click({element: stat_e, link: stat_l }, toggle);
                $(inst_a).click({element: inst_e, link: inst_l }, toggle);
                $(alt_a).click({element: alt_e, link: alt_l }, toggle);
                $(vert_a).click({element: vert_e, link: vert_l }, toggle);
                $(rel_a).click({element: rel_e, link: rel_l }, toggle);
                $(lpp_a).click({element: lpp_e, link: lpp_l }, toggle);

                // We use this to determine when the last packet came in for a given flight.
                $("#" + flightids[flight].flightid + "_sidebar").data("lastpacket", new Date("1970-01-01T00:00:00"));
                var d = $("#" + flightids[flight].flightid + "_sidebar").data().lastpacket;
                
                i += 1;
            }
        },10);

        // The idea is to stagger the loading of these so that the browser isn't bogged down at first load.
        //
        // Build the gauges and charts
        setTimeout(function() { buildGauges(); buildCharts() }, 10);

        // load map layers
        setTimeout(function() { initialize_layers(); }, 15);

        // Read in the configuration
	    setTimeout(function() { getConfiguration(); }, 20);

        // Get the status of running processes
        setTimeout(function() { getProcessStatus(); }, 30);

        // Build the charts
        //setTimeout(function() { buildCharts(); }, 35);

        // build the Trackers table
        setTimeout(function() { getTrackers(); }, 40);

        // Update all things on the map.  Note:  updateAllItems will schedule itself to run every 5 seconds.  No need for a setInterval call.
        if (updateTimeout)
            clearTimeout(updateTimeout);
        updateTimeout = setTimeout(function() {updateAllItems("notfull");}, 5000); 

        // When this map screen loses focus and then the user returns...
        window.onfocus = gainFocus;
        window.onblur = lostFocus;

        //document.getElementById("screenw").innerHTML = window.innerWidth;
        //document.getElementById("screenh").innerHTML = window.innerHeight;
        // Listener so that the charts for flights are resized when the screen changes size.
        window.addEventListener("resize", function() {
            //document.getElementById("screenw").innerHTML = window.innerWidth;
            //document.getElementById("screenh").innerHTML = window.innerHeight;
            resizeCharts();
        });

    }

    /***********
    * getgps
    *
    * This function will get the current status of the GPS that's connected to the system and populate the web page with its status/state
    ***********/
    function getgps(panto) {

        var p = (panto ? true : false);

        $.get("getgps.php", function(data) {
            var jsonData = JSON.parse(data);
            var gpsfix;
            var gpsMode;
            var pan_the_map = p;

            gpsMode = jsonData.mode * 10 / 10;

            if (jsonData.status == "no device") {
                gpsStatusBox.show("GPS: <mark class=\"notokay\">[ NO DEVICE ]</mark>");
            }
            else {
                if (gpsMode == 0)
                    gpsfix = "GPS: <mark class=\"notokay\">[ NO DATA ]</mark>";
                else if (gpsMode == 1)
                    gpsfix = "GPS: <mark class=\"notokay\">[ NO FIX ]</mark>";
                else if (gpsMode == 2)
                    gpsfix = "GPS: <mark class=\"marginal\">[ 2D ]</mark>";
                else if (gpsMode == 3) {
                    gpsfix = "GPS: <mark class=\"okay\">[ 3D ]</mark>";
                    
                    // set the lastlocation variable to output
                    lastposition = jsonData;

                    // Pan the map to the latest location
                    if (pan_the_map || followme) {
                        dispatchPanToEvent(lastposition.lat * 1.0, lastposition.lon * 1.0);
                    }

                    // Update the speed status box
                    if (speedStatusBox)
                        speedStatusBox.show(Math.round(lastposition.speed_mph * 1.0).toLocaleString() + "<font style=\"font-size: .2em;\"> mph</font>");
                }
                else
                    gpsfix = "Unable to get GPS status";
                
                // Now update the GPS status box
                if (gpsStatusBox)
                    gpsStatusBox.show(gpsfix);
            }
        });
    }


    /***********
    * centerFollow
    *
    * This function will center the map over the user's current location and initiate followme mode
    ***********/
    function centerFollow(onoff) {

        // If selected, then pan the map to the current user's location and enable followme mode
        if (onoff) {
            followme = true;

            if (lastposition)
                dispatchPanToEvent(lastposition.lat, lastposition.lon);
        }

        // ...otherwise we simply turn off followme mode
        else {
            followme = false;
        }
    }


    /************
     * toggle
     *
     * This function will toggle the visiblity of elements.
    *************/
    function toggle(event) {
        var ele = $(event.data.element);
        var signEle = $(event.data.link);
        ele.slideToggle('fast', function() {
            if (ele.is(':visible')) {
                signEle.text('-');
             }
             else  {
                signEle.text('+');
             }
        });
    }

    /************
     * buildCharts
     *
     * This function creates the charts for the individual flight tabs.
    *************/
    function buildCharts () {
        var flight;
        var achart;
        var vchart;

        // build empty charts for each active flight
        var i = 0;
        for (flight in flightids) {
            var data = {};
            var cols = {};
            var altElement = "#" + flightids[flight].flightid + "_altitudechart";
            var vertElement = "#" + flightids[flight].flightid + "_verticalchart";
            
            // This is the altitude vs. time chart
            achart = c3.generate({
                bindto: altElement,
                size: { width: getChartWidth(), height: getChartHeight() },
                padding: {right: 10 },
                data: { empty : { label: { text: "No Data Available" } }, type: 'area', json: data, xs: cols, xFormat: '%Y-%m-%d %H:%M:%S'  },
                axis: { x: { label: { text: 'Time', position: 'outer-center' }, 
                    type: 'timeseries', tick: { count: 6, format: '%H:%M' }  }, 
                    y: { label: { text: 'Altitude (ft)', position: 'outer-middle' }, tick: {format: function(d) { return Math.round(d / 1000) + "k"; } } } },
                //grid: { x: { show: true }, y: { show: true, lines: [{ value: lastposition.properties.altitude, class: 'groundlevel', text: 'Ground Level'}] } }
                grid: { x: { show: true }, y: { show: true } },
                line: { connectNull: true },
                point: { show: false }
            });

            // This is the vertical rate vs. time chart
            vchart = c3.generate({
                bindto: vertElement,
                size: { width: getChartWidth(), height: getChartHeight() },
                padding: {right: 10 },
                data: { empty : { label: { text: "No Data Available" } }, type: 'area', json: data, xs: cols, xFormat: '%Y-%m-%d %H:%M:%S'  },
                axis: { x: { label: { text: 'Time', position: 'outer-center' }, 
                    type: 'timeseries', tick: { count: 6, format: '%H:%M' }  }, 
                    y: { label: { text: 'Vertical Rate (ft/min)', position: 'outer-middle' }, tick: { format: d3.format(",d") }  } },
                //grid: { x: { show: true }, y: { show: true, lines: [{ value: lastposition.properties.altitude, class: 'groundlevel', text: 'Ground Level'}] } }
                grid: { x: { show: true }, y: { show: true } },
                line: { connectNull: true },
                point: { show: false }
            });


            $(altElement).data('altitudeChart', achart);
            $(vertElement).data('verticalChart', vchart);
        }
    }

    /************
     * opensidebar
     *
     * This function opens the specified tab on the sidebar
    *************/
    function opensidebar(id) {
        if (sidebar) {
            sidebar.open(id + "_sidebar")
        }

        return false;
    }

    /************
     * resizeCharts
     *
     * This function loops through the current flights, adjusting their chart sizes to fit the screen
    *************/
    function resizeCharts() {
        var w = getChartWidth();
        var h = getChartHeight();


        // Loop through each flight's sidebar tab, resizing the charts.
        for (flight in flightids) {
            var altElement = "#" + flightids[flight].flightid + "_altitudechart";
            var vertElement = "#" + flightids[flight].flightid + "_verticalchart";
            
            var vchart = $(vertElement).data('verticalChart');
            var achart = $(altElement).data('altitudeChart');

            vchart.resize({
                height: h,
                width: w
            });

            achart.resize({
                height: h,
                width: w
            });
        }
    }


    /************
     * buildGauges
     *
     * This function creates the gauges/instrumentation for the individual flight tabs.
    *************/
    function buildGauges () {
	var altimeter;
	var variometer;
	var heading;
	var airspeed;
        var relativebearing;
        var relativeangle;
        var flights = [];
        var flight;

        for (flight in flightids) {
            var altitudeInstrument = "#" + flightids[flight].flightid + "_altimeter";
            var verticalRateInstrument = "#" + flightids[flight].flightid + "_variometer";
            var balloonHeadingInstrument = "#" + flightids[flight].flightid + "_heading";
            var speedInstrument = "#" + flightids[flight].flightid + "_airspeed";
            var relativeBearingInstrument = "#" + flightids[flight].flightid + "_relativebearing";
            var relativeElevationInstrument = "#" + flightids[flight].flightid + "_relativeelevationangle";

            var altitudeValue = "#" + flightids[flight].flightid + "_altitudevalue";
            var verticalRateValue = "#" + flightids[flight].flightid + "_verticalratevalue";
            var balloonHeadingValue = "#" + flightids[flight].flightid + "_headingvalue";
            var speedValue = "#" + flightids[flight].flightid + "_speedvalue";
            var relativeBearingValue = "#" + flightids[flight].flightid + "_relativebearingvalue";
            var relativeElevationValue = "#" + flightids[flight].flightid + "_relativeelevationanglevalue";

            altimeter = $.flightIndicator(altitudeInstrument, 'altimeter', { showBox: true });
            variometer = $.flightIndicator(verticalRateInstrument, 'variometer', { showBox: true});
            heading = $.flightIndicator(balloonHeadingInstrument, 'heading', { showBox: true});
            airspeed = $.flightIndicator(speedInstrument, 'airspeed', { showBox: true});
            relativebearing = $.flightIndicator(relativeBearingInstrument, 'relativeHeading', { showBox: true});
            relativeangle = $.flightIndicator(relativeElevationInstrument, 'elevationAngle', { showBox: true});

            $(altitudeValue).data('altimeter', altimeter);
            $(verticalRateValue).data('variometer', variometer);
            $(balloonHeadingValue).data('heading', heading);
            $(speedValue).data('airspeed', airspeed);
            $(relativeBearingValue).data('relativebearing', relativebearing);
            $(relativeElevationValue).data('relativeangle', relativeangle);
	    }
    }


    /************
     * dispatchPanToEvent
     *
     * This function will emit 
    *************/
    function dispatchPanToEvent(lat, lon) {
        var panToEvent = new CustomEvent("MapPanTo", { detail: { lat: lat, lon: lon } });
        document.dispatchEvent(panToEvent);
        return false;
    }


    /************
     * createTheListener
     *
     * This function creates the primary Listener handler for when to update the gauges and other instruments/indicators
    *************/
    function createTheListener() {

        // This the listener for a MapPanTo event.
        var thePanToListener = document.addEventListener("MapPanTo", function(event) {
            if (map) {
                map.panTo(L.latLng(event.detail.lat,event.detail.lon));
            }
        });

    }


    /************
     * updateFlightLayer
     *
     * This function provides for an easy way to update a flight layer based on its name.
     * Flight layer names are the concatenated string consisting of the flightid and the callsign.
     * For example:  EOSS-289KC0D-1
     *
    *************/
    function updateFlightLayer(name) {
        var rfl;

        for (rfl in realtimeflightlayers) {
            if (realtimeflightlayers[rfl].options.name == name)  {
                realtimeflightlayers[rfl].update();
            }
        }
    }


    /************
     * updateLandingPredictionLayer
     *
     * This function provides for an easy way to update a landing prediction layer based on its name.
     * Flight layer names are the concatenated string consisting of the flightid and the callsign.
     * For example:  EOSS-289KC0D-1
     *
    *************/
    function updateLandingPredictionLayer(name) {
        var rfl;

        for (rfl in landingpredictionlayers) {
            if (landingpredictionlayers[rfl].options.name == name)   {
                landingpredictionlayers[rfl].update();
            }
        }
    }


    /************
     * clearRealtimeLayer
     *
     * This function will remove all features from a Realtime layer.
     *
    *************/
    function clearRealtimeLayer(rl) {

        // This is the LeafletJS layer group 
        var group = rl.options.container;
        var features = [];

        // for each feature/item within that layer group, execute this function...
        group.eachLayer(function(l) {
            features.push({ "properties": { "id": l.feature.properties.id}});
        });

        if (features.length > 0) {
            rl.remove({"features": features});
        }
    }


    /************
     * pruneRealtimeLayer
     *
     * This function will remove those features from a realtime layer that are older than the cutoff timestamp
     *
    *************/
    function pruneRealtimeLayer(rl, cutoff) {

        // This is the LeafletJS layer group 
        var group = rl.options.container;
        var features = [];

        // for each feature/item within that layer group, execute this function...
        group.eachLayer(function(l) {

            // Only look at those items that have a "time" property set
            if (typeof(l.feature.properties.time) != "undefined") {

                // The timestamp of the item
                var layer_ts = parseDate(l.feature.properties.time);

                // Check how old this feature is...and add it to the list for removal
                if (layer_ts && layer_ts < cutoff) {
                    features.push({ "properties": { "id": l.feature.properties.id}});
                }
            }
        });

        if (features.length > 0) {
            rl.remove({"features": features});
        }
    }


    /************
     * removeBalloonMarkers
     *
     * This function removes all balloonmarker objects from a Realtime layer
    *************/
    function removeBalloonMarkers(rl) {
        // This is the LeafletJS layer group
        var group = rl.options.container;

        // where we collect objects to remove
        var delthese = [];

        // for each feature/item within the layer group, execute this function...
        group.eachLayer(function(l) {

            // If a layer is a balloonmarker object add it to our list for deletion
            if (l.feature.properties.objecttype == "balloonmarker")
                delthese.push({ "properties": { "id": l.feature.properties.id}});
        });

        // If we collected objects to delete, them remove them from the Realtime layer
        if (delthese.length > 0) {
            rl.remove({"features": delthese});
        }
    }




    /************
     * updateLastestPackets
     *
     * This function updates sidebar latest packets list
    *************/
    function updateLatestPackets(json) {

        var positionpackets = json;
        var i = 0;
        var keys = Object.keys(positionpackets);

        // We only do this 5 times
        var max = (keys.length < 5 ? keys.length : 5);

        // Loop through each packet
        for (i = 0; i < max; i++) {
            var p = positionpackets[i];
            var time_string = p.time.split(" ")[1];

            if (time_string.indexOf(".") !== -1)
                time_string = time_string.split(".")[0];


            $("#" + p.flightid + "_lasttime_" + i).text(time_string);
            $("#" + p.flightid + "_lastcallsign_" + i).html(
                "<a href=\"#\"  onclick=\"dispatchPanToEvent('" + p.latitude + "', '" + p.longitude + "');\">" +  p.callsign + "</a>"
            );
            $("#" + p.flightid + "_lastspeed_" + i).text(Math.round(p.speed * 1.0) + " mph");
            $("#" + p.flightid + "_lastvertrate_" + i).text(Math.round(p.verticalrate * 1.0).toLocaleString() + " ft/min");
            $("#" + p.flightid  + "_lastaltitude_" + i).text(Math.round(p.altitude * 1.0).toLocaleString() + " ft");
        }
    }


    /************
     * updateStatusPackets
     *
     * This function updates sidebar latest status packets list
    *************/
    function updateStatusPackets(json) {

        var statuspackets = json;
        var i = 0;
        var keys = Object.keys(statuspackets);

        // We only do this 5 times
        var max = (keys.length < 5 ? keys.length : 5);

        // Loop through each packet
        for (i = 0; i < max; i++) {
            var p = statuspackets[i];
            var time_string = p.time.split(" ")[1];

            if (time_string.indexOf(".") !== -1)
                time_string = time_string.split(".")[0];

            $("#" + p.flightid + "_statustime_" + i).text(time_string);
            $("#" + p.flightid + "_statuscallsign_" + i).text(p.callsign);
            $("#" + p.flightid + "_statuspacket_" + i).text(p.packet);
        }

    }


    /************
     * resetSideBar
     *
     * This function removes any values from the sidebar and resets things
    *************/
    function resetSideBar(flightid) {

        /* Reset the TTL message */
        var elem = "#" + flightid + "_ttl";
        $(elem).text("n/a");

        /* reset the last packet time */
        $("#" + flightid + "_sidebar").data("lastpacket", new Date("1970-01-01T00:00:00"));

        //******** start: Update the relative position dials for this flight *******
        // These are the values that are stuck in the table
        var delement = "#" + flightid + "_relativepositiondistance";
        var celement = "#" + flightid + "_relativeballooncoords";

        // These are the dials
        var eelement = "#" + flightid + "_relativeelevationangle";
        var evelement = "#" + flightid + "_relativeelevationanglevalue";
        var hvelement = "#" + flightid + "_relativebearingvalue";
        var mhvelement = "#" + flightid + "_myheadingvalue";

        $(hvelement).data("relativebearing").setRelativeHeading(0, 0);
        $(evelement).data("relativeangle").setElevationAngle(0);
        if ($(delement).length)
            $(delement).html("n/a");
        if ($(celement).length)
            $(celement).html("n/a");
        $(evelement).text("--");
        $(hvelement).text("--");
        $(mhvelement).text("--");
        //******** end: Update the relative position dials for this flight *******


        //******** start: Update the telemetry gauges for this flight **********
        // The element names for displaying the telemetry
        var altitudeValue = "#" + flightid + "_altitudevalue";
        var verticalRateValue = "#" + flightid + "_verticalratevalue";
        var balloonHeadingValue = "#" + flightid + "_headingvalue";
        var speedValue = "#" + flightid + "_speedvalue";

        $(altitudeValue).data("altimeter").setAltitude(0);
        $(altitudeValue).text("");

        $(verticalRateValue).data("variometer").setVario(0);
        $(verticalRateValue).text("");

        // Update heading and speed
        $(balloonHeadingValue).data("heading").setHeading(0);
        $(speedValue).data("airspeed").setAirSpeed(0);
        $(balloonHeadingValue).text("--");
        $(speedValue).text("");
        //******** end: Update the telemetry gauges for this flight **********
        //


        // Clear the lastpacket path section
        var lastpacketpath = "#" + flightid + "_lastpacketpathdata";
        if ($(lastpacketpath).length)
            $(lastpacketpath).html("No data available.");

        // clear the Altitude chart
        var a_element = "#" + flightid + "_altitudechart";
        if ($(a_element).length) {
            var achart = $(a_element).data('altitudeChart');
            achart.unload();
        }

        // clear the vertical chart
        var v_element = "#" + flightid + "_verticalchart";
        if ($(v_element).length) {
            var vchart = $(v_element).data('verticalChart');
            vchart.unload();
        }


        // Loop through each packet section
        var i = 0;
        var elem;
        for (i = 0; i < 5; i++) {
            var e1 = "#" + flightid + "_lasttime_" + i;
            var e2 = "#" + flightid + "_lastcallsign_" + i;
            var e3 = "#" + flightid + "_lastspeed_" + i;
            var e4 = "#" + flightid + "_lastvertrate_" + i;
            var e5 = "#" + flightid + "_lastaltitude_" + i;
            var e6 = "#" + flightid + "_statustime_" + i;
            var e7 = "#" + flightid + "_statuscallsign_" + i;
            var e8 = "#" + flightid + "_statuspacket_" + i;
            var elements = [e1, e2, e3, e4, e5, e6, e7, e8];
            for (elem in elements) {
                if ($(elements[elem]).length)
                    $(elements[elem]).text("");
            }
        }
    }


    /************
     * updateFlightData
     *
     * This function updates the map and sidebar with all data surrounding a flight.  
    *************/
    function updateFlightData(fullupdate) {

        flightList.forEach(function(f) {
            var url = "getflightdata.php?flightid=" + f.flightid;

            /*if (fullupdate != "full" && updateType != "full") {
                url = url + "&starttime=" + f.lastupdate;
            }
            */

            // Update the last update time just before getting the data update
            f.lastupdate = Math.floor(Date.now() / 1000.0);

            $.get(url, function(data) {
                var incoming_json = (Array.isArray(data) ? data : [data]);

                incoming_json.forEach(function(x) {

                    // The incoming JSON elements
                    var fid = x.flightid;
                    var landingJSON = x.landing;
                    var cutdownJSON = x.cutdownlanding;
                    var predictJSON = x.predict;
                    var trackersJSON = x.trackers;
                    var packetlist = x.packetlist;
                    var altchart = x.altitudechart;
                    var vertchart = x.verticalchart;
                    var b = x.beacons;
                    var b_keys = Object.keys(b);

                    var j = 0;
                    var fl_keys = Object.keys(flightList);
                    var cutoff = new Date(Date.now() - lookbackPeriod * 60000);

                    // loop through each flightList record finding the match for this flight.
                    for (j = 0; j < fl_keys.length; j++) {
                        var flight = flightList[j];
                        var fl_beacon_keys = Object.keys(flight.beacons);

                        // Found a match for this flight...now process JSON updates.
                        if (flight.flightid == fid) {
                            var total_length = 0;

                            // Landing predictions...
                            if (landingJSON.features.length > 0) {
                                var x;
                                var f = flight.landinglayer;
                                var group = f.options.container;

                                // Loop through each feature within the existing landing layer looking for the breadcrumbs
                                group.eachLayer(function(l) {
                                    var id = l.feature.properties.id;

                                    // is this a breadcrumb?
                                    if (l.feature.properties.id.indexOf("_predictionpoint_") !== -1) {
                                        var y; 
                                        var incoming = landingJSON.features;

                                        // determine if this breadcrumb also appears within the incoming JSON
                                        var foundit = false;
                                        for (y in incoming) {
                                            if (incoming[y].properties.id == id) {
                                                foundit = true;
                                                break;
                                            }
                                        }

                                        // if the existing breadcrumb is not within the incoming JSON, then remove it from the map
                                        if (!foundit && f.getFeature(id)) {
                                            f.remove({"features": [{"properties": {"id": id}}]});
                                        }
                                    }
                                });

                                // Now add in all the incoming JSON
                                flight.landinglayer.update(landingJSON);
                            }
                            else
                                clearRealtimeLayer(flight.landinglayer);


                            // Early Cutdown Landing predictions...
                            if (cutdownJSON.features.length > 0) {
                                var x;
                                var f = flight.cutdownlayer;
                                var group = f.options.container;

                                // Loop through each feature within the existing landing layer looking for the breadcrumbs
                                group.eachLayer(function(l) {
                                    var id = l.feature.properties.id;

                                    // is this a breadcrumb?
                                    if (l.feature.properties.id.indexOf("_cutdownpredictionpoint_") !== -1) {
                                        var y; 
                                        var incoming = landingJSON.features;

                                        // determine if this breadcrumb also appears within the incoming JSON
                                        var foundit = false;
                                        for (y in incoming) {
                                            if (incoming[y].properties.id == id) {
                                                foundit = true;
                                                break;
                                            }
                                        }

                                        // if the existing breadcrumb is not within the incoming JSON, then remove it from the map
                                        if (!foundit && f.getFeature(id)) {
                                            f.remove({"features": [{"properties": {"id": id}}]});
                                        }
                                    }
                                });

                                // Now add in all the incoming JSON
                                flight.cutdownlayer.update(cutdownJSON);
                            }
                            else
                                clearRealtimeLayer(flight.cutdownlayer);


                            // The pre-flight predict file...
                            if (predictJSON.features.length > 0) {
                                var x;
                                var f = flight.predictlayer;
                                var group = f.options.container;

                                // Loop through each feature within the existing landing layer looking for the breadcrumbs
                                group.eachLayer(function(l) {
                                    var id = l.feature.properties.id;

                                    // is this a breadcrumb?
                                    if (l.feature.properties.id.indexOf("_predictionpoint_") !== -1) {
                                        var y; 
                                        var incoming = predictJSON.features;

                                        // determine if this breadcrumb also appears within the incoming JSON
                                        var foundit = false;
                                        for (y in incoming) {
                                            if (incoming[y].properties.id == id) {
                                                foundit = true;
                                                break;
                                            }
                                        }

                                        // if the existing breadcrumb is not within the incoming JSON, then remove it from the map
                                        if (!foundit && f.getFeature(id)) {
                                            f.remove({"features": [{"properties": {"id": id}}]});
                                        }
                                    }
                                });

                                flight.predictlayer.update(predictJSON);
                            }
                            else {
                                // if a predict file is "not" provided in this JSON, then we need to remove any legacy predict file from the map.
                                clearRealtimeLayer(flight.predictlayer);
                            }


                            if (trackersJSON.features.length > 0) {
                                var x;
                                var f = trackersJSON.features;

                                // Remove this tracker from the Trackers At Large layer...
                                for (x in f) {
                                    var thisone = {"features" : [{"properties" : {"id": f[x].properties.id}}]};
                                    var y;

                                    if (typeof(trackersAtLargeLayer.getFeature(f[x].properties.id)) != "undefined") {
                                        trackersAtLargeLayer.remove(thisone);
                                    }

                                    var z;
                                    // Remove this tracker from a different flight's tracker list...
                                    for (z in flightList) {
                                        if (flightList[z].flightid != fid) {
                                            if (typeof(flightList[z].trackerlayer.getFeature(f[x].properties.id)) != "undefined") {
                                                flightList[z].trackerlayer.remove(thisone);
                                            }
                                        }
                                    }
                                }
                                flight.trackerlayer.update(trackersJSON);
                            }

                            if (packetlist.positionpackets.length > 0) {
                                updateLatestPackets(packetlist.positionpackets);
                            }
                            
                            if (packetlist.statuspackets.length > 0) {
                                total_length += packetlist.statuspackets.length;
                                updateStatusPackets(packetlist.statuspackets);
                            }

                            if (packetlist.lastpacketpath) {
                                updateReceivePath(fid, packetlist.lastpacketpath);
                            }

                            if (altchart.chartdata) {
                                updateAltitudeChart(altchart);
                            }

                            if (vertchart.chartdata) {
                                updateVerticalChart(vertchart);
                            }

                            // Loop through each incoming beacon
                            var i = 0;
                            for (i = 0; i < b_keys.length; i++) {
                                var beacon_json = b[i].json;
                                var incoming_callsign = b[i].callsign;
                                
                                total_length += beacon_json.features.length;

                                if (beacon_json.features.length > 0) {
                                    // Loop through each existing beacon for this flight and update the packets for this beacon
                                    var h = 0;
                                    for (h = 0; h < fl_beacon_keys.length; h++) {
                                        if (flight.beacons[h].callsign == incoming_callsign) {
                                            var f = flight.beacons[h].layer;
                                            var group = f.options.container;

                                            // Loop through each feature within the existing landing layer looking for those features that are not present within the incoming json
                                            group.eachLayer(function(l) {
                                                var id = l.feature.properties.id;
                                                var foundit = false;
                                                var incoming = beacon_json.features;
                                                var y;

                                                // Loop through the incoming beacon's json, looking for a match with the existing features.
                                                for (y in incoming) {
                                                    if (incoming[y].properties.id == id) {
                                                        foundit = true;
                                                        break;
                                                    }
                                                }

                                                // if the feature is not within the incoming JSON, then remove it from the map
                                                if (!foundit && f.getFeature(id)) {
                                                    f.remove({"features": [{"properties": {"id": id}}]});
                                                }
                                            });

                                            // replace the existing JSON for this beacon
                                            flight.beacons[h].json = beacon_json;

                                            // now update the realtime layer with this incoming json
                                            f.update(beacon_json);
                                            
                                            // prune off any layers that are older than the cutoff.
                                            pruneRealtimeLayer(f, cutoff);
                                        }
                                    }
                                }
                            }

                            if (total_length == 0) {
                                resetSideBar(flight.flightid);
                                var u;

                                for (u in flight.beacons) {
                                    clearRealtimeLayer(flight.beacons[u].layer)
                                }
                            }

                            pruneRealtimeLayer(flight.landinglayer, cutoff);
                            pruneRealtimeLayer(flight.predictlayer, cutoff);
                            pruneRealtimeLayer(flight.trackerlayer, cutoff);

                            var b;
                            for (b in flight.beacons) {
                                pruneRealtimeLayer(flight.beacons[b].layer, cutoff);
                            }

                        } // if (x.flightid == fid)

                    } 

                }); // json.forEach(...




            }); // $.get(url...

        }); // flightList.forEach...

    } // updateFlightData(....



    /************
     * updateOtherStations
     *
     * This function updates RF, inet, and weather stations
    *************/
    function updateOtherStations(fullupdate) {

        // The URL for getting all, RF, and weather station data
        var url = "getotherdata.php";

        // Check when the last time we got an update and append the URL to account for that.
        if (lastUpdateTime > 0 && updateType == "regular" && fullupdate != "full") 
            url = url + "?starttime=" + lastUpdateTime;

        // Update the last update time just before getting the data update
        lastUpdateTime = Math.floor(Date.now() / 1000.0);

        // Update the all stations, rf stations, and weather station layers
        updateType = "regular";
        $.get(url, function(data) {
            var is_incremental = (this.url.indexOf("starttime") !== -1);

            if (typeof(data.inetstations) != "undefined") {
                if (data.inetstations.features.length > 0) {
                    if (is_incremental) {
                        var x;
                        var f = data.inetstations.features;

                        // Remove this station from the RF Stations layer as it's now shown up as an Internet-discovered one...
                        for (x in f) {
                            var thisone = {"features" : [{"properties" : {"id": f[x].properties.id}}]};
                            if (typeof(rfStationsLayer.getFeature(f[x].properties.id)) != "undefined") {
                                rfStationsLayer.remove(thisone);
                            }
                        }
                    }
                    allStationsLayer.update(data.inetstations);
                }
            }
            if (typeof(data.rfstations) != "undefined") {
                if (data.rfstations.features.length > 0) {
                    if (is_incremental) {
                        var x;
                        var f = data.rfstations.features;

                        // Remove this station from the Ineternet Stations layer as it's now shown up as an RF-discovered one...
                        for (x in f) {
                            var thisone = {"features" : [{"properties" : {"id": f[x].properties.id}}]};
                            if (typeof(allStationsLayer.getFeature(f[x].properties.id)) != "undefined") {
                                allStationsLayer.remove(thisone);
                            }
                        }
                    }

                    rfStationsLayer.update(data.rfstations);
                }
            }
            if (typeof(data.weatherstations) != "undefined")
                weatherStationsLayer.update(data.weatherstations);
            if (typeof(data.trackerstations) != "undefined") {
                if (data.trackerstations.features.length > 0) {
                    var x;
                    var f = data.trackerstations.features;

                    // Remove this tracker from any flight specific tracker list...
                    for (x in f) {
                        var thisone = {"features" : [{"properties" : {"id": f[x].properties.id}}]};
                        var y;

                        for (y in flightList) {
                            if (typeof(flightList[y].trackerlayer.getFeature(f[x].properties.id)) != "undefined") {
                                flightList[y].trackerlayer.remove(thisone);
                            }
                        }
                    }
                    trackersAtLargeLayer.update(data.trackerstations);
                }

            }
            if (typeof(data.myposition) != "undefined")
                myPositionLayer.update(data.myposition);

            // Prune off any RF, inet, or weather stations
            var cutoff = new Date(Date.now() - lookbackPeriod * 60000);
            var layers = [allStationsLayer, rfStationsLayer, weatherStationsLayer, myPositionLayer, trackersAtLargeLayer];

            layers.forEach( function(l) {
                pruneRealtimeLayer(l, cutoff);

                // If we're following a specific station then pan the map to its location
                if (followfeatureid && followfeatureid != "") {
                    var feat = l.getFeature(followfeatureid);
                    if (feat && feat.geometry.coordinates) {
                        map.panTo({ lat: feat.geometry.coordinates[1], lng: feat.geometry.coordinates[0] });
                    }
                }
            });

            // APRS messages packets
            if (typeof(data.messages) != "undefined") {
                updateMessagesTable(data.messages);
            }

        });
    }



    /************
     * updateMessagesTable
     *
     * With a list of messages as input, create a table within the sidebar for these APRS message packets highlighting any that are addressed to mycallsign.
     *
     * Example:  [{"thetime":"2021-11-12T07:22:52.392","callsign_from":"SP9UOB-12","callsign_to":"EMAIL-2","the_message":"sp9uob@gmail.com tracker boot 2630 144390000 kHz last=50.33168,-125.64470 rtc=396","message_num":"2630"}]
    *************/
    function updateMessagesTable(msgs) {
        var keys = Object.keys(msgs);

        // the element that we'll ultimately load our content into
        var container = document.getElementById("packetdata");

        // the table itself
        var table = document.createElement("table");
        table.setAttribute("class", "packetlist");
        table.setAttribute("width", "100%");

        // the columns
        //var columns = ["Time", "To", "From", "Msg #"];
        var columns = ["Time", "Message"];

        // Add the header row
        var row = table.insertRow(-1);
        columns.forEach(function(l) {
            var headerCell = row.insertCell(-1);
            headerCell.innerHTML = l;
            headerCell.setAttribute("class", "packetlistheader");
        });

        // Now add the messages themselves to the table
        if (keys.length == 0) {
            row = table.insertRow(-1);
            var blankcell1 = row.insertCell(-1);
            var blankcell2 = row.insertCell(-1);
            blankcell1.setAttribute("class", "packetlist");
            blankcell2.setAttribute("class", "packetlist");
            blankcell1.innerHTML = "n/a";
            blankcell2.innerHTML = "No messages available.";
        }
        else {
            msgs.forEach(function(m, i) {

                // Make sure all of the JSON elements are defined
                if (typeof(m.callsign_to) == "undefined" ||
                    typeof(m.callsign_from) == "undefined" ||
                    typeof(m.thetime) == "undefined" || 
                    typeof(m.the_message) == "undefined" ||
                    typeof(m.message_num) == "undefined" ||
                    typeof(m.sat) == "undefined") {
                    return;
                }


                // create a row for this message
                row = table.insertRow(-1);

                // Cells for each data element
                var time = row.insertCell(-1);
                var content = row.insertCell(-1);

                var classlist = "packetlist";

                // change the background color on every other row
                if (i % 2) {
                    classlist = "packetlist highlight";
                }

                // If this message is addressed directly to "mycallsign", then change the highlighting
                if (mycallsign == m.callsign_to.toUpperCase()) {
                    classlist = "packetlist important";
                }

                time.setAttribute("class", classlist + " normal");
                content.setAttribute("class", classlist + " monospace");

                // create a new date object fromt the time
                var thetime = new Date(m.thetime);

                // create a 24hr time string
                var time_string = (thetime.getHours() < 10 ? "0" : "") + thetime.getHours() + ":" 
                    + (thetime.getMinutes() < 10 ? "0" : "") + thetime.getMinutes() + ":" 
                    + (thetime.getSeconds() < 10 ? "0" : "") + thetime.getSeconds();

                // Was this to/from a satellite?
                var sat = "";
                if (m.sat * 1.0 == 1) 
                    sat = "<br><mark class=\"okay\">[ Satellite ]</mark>";

                // Search through the map layers to determine if the sender of this message is on the map
                // First, look through the RF stations layer (as that's likely where the station is...so we search it first).
                var found = rfStationsLayer.getFeature(m.callsign_from.toUpperCase());

                // if not found, then we next check the at large trackers layer
                if (!found) 
                    found = trackersAtLargeLayer.getFeature(m.callsign_from.toUpperCase());

                // if still not found, then we next check the the trackers layers from each active flight
                if (!found) {
                    flightList.forEach(function(f) {
                        var trackers = f.trackerlayer;
                        var id = trackers.getFeature(m.callsign_from.toUpperCase());

                        if (id)
                            found = id;
                    });
                }

                // If we found the sender's station on the map, then grab the lat/lon and create a hyperlink for panning the map.
                var fromStation;
                if (found && found.geometry.coordinates) {
                    var onclick;

                    onclick="(function () { if (!map.hasLayer(rfStationsLayer.options.container)) map.addLayer(rfStationsLayer.options.container); dispatchPanToEvent('" + found.geometry.coordinates[1] + "', '" + found.geometry.coordinates[0] + "'); })();";
                    fromStation = "<a href=\"#\"  onclick=\"" + onclick + "\">" + m.callsign_from.toUpperCase() + "</a>";
                }
                else
                    fromStation = m.callsign_from.toUpperCase();

                var html = "<table cellpadding=0 cellspacing=0 border=0><tr><td><font class=\"normal\">From: </font></td><td>" + fromStation + "</td></tr>"
                    + "<tr><td><font class=\"normal\">To: </font></td><td>" + m.callsign_to.toUpperCase() + "</td></tr>"
                    + "<tr><td><font class=\"normal\">Msg#: </font></td><td>" + (m.message_num ? m.message_num : "--") + "</td></tr></table>"
                    + "<p>" + m.the_message + "</p>";

                // Update content of the cells
                time.innerHTML = time_string + sat;
                content.innerHTML = html;

            });
        }


        // Blank the container to clear out any prior data
        container.innerHTML = "";

        // Now update with our content
        container.appendChild(table);

    }



    /************
     * updateReceivePath
     *
     * This function updates last packet receive path section on the sidebar
    *************/
    function updateReceivePath(fid, json) {
        var lastPacketPath = json;
        var i = 0;
        var keys = Object.keys(lastPacketPath);


        // Create the last packet source table and populate.
        //
        //
        // Create a HTML Table element.
        var container = document.getElementById(fid + "_lastpacketpathdata");
        var table = document.createElement("DIV");
        table.setAttribute("class", "div-table");

        // The columns
        var columns = ["Callsign", "Receive Time", "Last 10 Packets"];

        // Add the header row.
        var row = document.createElement("DIV");
        row.setAttribute("class", "table-row");
        table.appendChild(row);
        for (i = 0; i < columns.length; i++) {
            var headerCell = document.createElement("DIV");
            headerCell.innerHTML = columns[i];
            headerCell.setAttribute("class", "table-cell header toprow");
            row.appendChild(headerCell);
        }

        // Now add the data rows
        if (keys.length == 0) {
            row = document.createElement("DIV");
            row.setAttribute("class", "table-row");
            table.appendChild(row);
            var blankcell1 = document.createElement("DIV");
            var blankcell2 = document.createElement("DIV");
            var blankcell3 = document.createElement("DIV");
            blankcell1.setAttribute("class", "table-cell");
            blankcell2.setAttribute("class", "table-cell");
            blankcell3.setAttribute("class", "table-cell");
            blankcell1.innerHTML = "n/a";
            row.appendChild(blankcell1);
            row.appendChild(blankcell2);
            row.appendChild(blankcell3);
        }
        else {
            for (i = 0; i < keys.length; i++) {
                row = document.createElement("DIV");
                row.setAttribute("class", "table-row");
                table.appendChild(row);
                var beacon = lastPacketPath[i].callsign;
                var packetsource = lastPacketPath[i].lastpath;
                var beaconcell = document.createElement("DIV");
                var timecell = document.createElement("DIV");
                var packetcell = document.createElement("DIV");
                var time_string = lastPacketPath[i].time.split(" ")[1];

                if (time_string.indexOf(".") !== -1)
                    time_string = time_string.split(".")[0];

                beaconcell.setAttribute("class", "table-cell");
                timecell.setAttribute("class", "table-cell");
                packetcell.setAttribute("class", "table-cell");
                row.appendChild(beaconcell);
                row.appendChild(timecell);
                row.appendChild(packetcell);

                beaconcell.innerHTML = beacon;
                timecell.innerHTML = time_string;
                packetcell.setAttribute("style", "text-align: left; white-space: nowrap;");
                var j = 0;
                var html = "";
                var bgcolor;
                for (j = 0; j < packetsource.length; j++) {
                    if (packetsource[j] == "R")
                        bgcolor = "lightgreen";
                    else
                        bgcolor = "yellow";
                    html = html + "<mark style=\"background-color: " + bgcolor + ";\">" + packetsource[j] + "</mark>";
                }
                if (packetsource.length > 0)
                    packetcell.innerHTML = "<pre class=\"packetdata\">" + html + "</pre>";
                else
                    packetcell.innerHTML = "n/a";
            }
        }

        container.innerHTML = "";
        container.appendChild(table);
    }


    /************
     * updateAltitudeChart
     *
     * This function will update the altitude chart on the sidebar
    *************/
    function updateAltitudeChart(json) {
        var fid = json.flightid;
        var thekeys = Object.keys(json.chartdata);

        var k = 0;
        var chartkeys = Object.keys(json.chartdata);
        var cols = {};
        var element = "#" + fid + "_altitudechart";

        for (k = 0; k < chartkeys.length; k++) {  
            if (! chartkeys[k].startsWith("tm-")) {
                cols[chartkeys[k]] = "tm-" + chartkeys[k];
            }
        }

        // Load data into each Altitude chart
        var achart = $(element).data('altitudeChart');
        achart.load({ json: json.chartdata, xs: cols }); 
    }


    /************
     * updateVertChart
     *
     * This function will update the vertical chart on the sidebar
    *************/
    function updateVerticalChart(json) {
        var fid = json.flightid;
        var thekeys = Object.keys(json.chartdata);

        var k = 0;
        var chartkeys = Object.keys(json.chartdata);
        var cols = {};
        var element = "#" + fid + "_verticalchart";

        for (k = 0; k < chartkeys.length; k++) {  
            if (! chartkeys[k].startsWith("tm-")) {
                cols[chartkeys[k]] = "tm-" + chartkeys[k];
            }
        }

        // Load data into each Altitude chart
        var achart = $(element).data('verticalChart');
        achart.load({ json: json.chartdata, xs: cols }); 
    }
        

    /************
     * syncPackets
     *
     * This function will call the "syncpackets.php" file on the local system in an attempt
     * to download any missing packets.
    *************/
    function syncPackets() {

        // The URL for synchronizing packets with track.eoss.org.
        var url = "syncpackets.php";

        $.get(url, function(data) {
        });
    }


    /************
     * UpdateAllItems
     *
     * This function updates other parts of the instrumentation, charts, and tables.
     * This will update every chart/graph/table globally.
    *************/
    function updateAllItems(fullupdate) {

        // Update process status
        setTimeout(function() { getProcessStatus(); }, 20);

        // Update all, rf, and weather stations
        updateOtherStations(fullupdate);

        // Update all, rf, and weather stations
        updateFlightData(fullupdate);

        // Update the tracker list only if this is a full update
        setTimeout (function() {
            getTrackers();
        }, 10);

        // Update the TTL values
        checkTTL();

        // Update the GPS display and the lastposition object
        getgps();

        // ...the idea being that ever so often, we should try a special update
        if (globalUpdateCounter > 20) {
            // Set updateAllItems to run again in 5 seconds, but as a full.
            if (updateTimeout)
                clearTimeout(updateTimeout);
            updateTimeout = setTimeout(function() {updateAllItems("full")}, 5000);
            globalUpdateCounter = 0;

        }
        else {
            // Set updateAllItems to run again in 5 seconds.
            if (updateTimeout)
                clearTimeout(updateTimeout);
            updateTimeout = setTimeout(updateAllItems, 5000);
        }
        globalUpdateCounter += 1;

        // if it's been longer than ~5mins, then try to sync packets with track.eoss.org
        // Get the current time
        var ts = new Date(Date.now());
        if (lastsynctime) {
            // compare with the last time a syncpackets was called
            if ((ts - lastsynctime) / 1000 > 300) {
                // sync up packets and set the last sync time
                syncPackets();
                lastsynctime = new Date(Date.now());
            }
        }
    }



/***********
* checkTTL
*
* This checks the TTL values displayed on the map for each flight.  This provides a means to 
* update that Time To Live value even if the backend hasn't heard from the flight for some time.
***********/
function checkTTL() {

    flightList.forEach(function(f) {
        // The flight ID
        var fid = f.flightid;

        // The HTML element where the TTL value is displayed
        var ttl_elem = $("#" + fid + "_ttl");
        var ttl_string = "";

        // Get the timestamp for the last packet for this flight
        var lastpacket = $("#" + fid + "_sidebar").data().lastpacket.getTime();

        // Get the current time
        var current_time = Date.now();

        // How many mins have elapsed since we last heard a packet from this flight?
        var delta_mins = Math.floor((current_time - lastpacket) / 1000 / 60);

        // Get the last ttl value for the last packet for this flight
        var ttl = "";
        if (typeof($("#" + fid + "_sidebar").data().ttl) != "undefined")
            ttl = $("#" + fid + "_sidebar").data().ttl;

        // If there's a delta (in mins) then see about adjusting what's displayed for the TTL value within the sidebar
        if (delta_mins > 0) {

            // Get the flight status
            var ret = flightStatus(delta_mins, ttl, 2);

            //    flightStatus return values:
            //    -4 = ttl was null or none
            //    -3 = invalid condition, not tracking flight
            //    -2 = loss of signal, > 20mins since we last heard from the flight
            //    -1 = the flight is on the ground
            //     n = adjusted TTL
            switch(ret) {

                //  -4 = ttl was null or none, but delta_mins is still <= lookback period
                case -4:
                    ttl_string = "Loss of Signal";
                    break;

                //  -3 = invalid condition, not tracking flight
                case -3:
                    ttl_string = "n/a";
                    break;

                //  -2 = loss of signal, > 20mins since we last heard from the flight
                case -2:
                    ttl_string = "Loss of Signal";
                    break;

                //  -1 = the flight is on the ground
                case -1:
                    ttl_string = "On The Ground";
                    break;

                //  n = adjusted TTL
                default:
                    ttl_string = (ret == 1 ? ret + " min" : ret + " mins");
            }
        }

        // Otherwise, it's been < 1min since we last heard from the flight and we have a valid TTL (i.e. the flight is descending) then we update the sidebar with that TTL value.
        else if (ttl != "" && ttl >= 0) {
            ttl_string = (ttl == 1 ? ttl + " min" : ttl + " mins");
        }

        // Finally, it's been, < 1min since we last heard from the flight and the flight is not descending, so we just update with status.
        else {
            ttl_string = "n/a";
        }

        // update the display
        ttl_elem.text(ttl_string);
    });
}


/***************************************
 * flightStatus
 *
 * Function to determine the status of a flight is when descending.
 *
 *    Return values:
 *    -4 = ttl was null or none
 *    -3 = invalid condition, not tracking flight
 *    -2 = loss of signal, > 20mins since we last heard from the flight
 *    -1 = the flight is on the ground
 *     n = adjusted TTL
 *    
 *    Inputs:
 *     delta_mins = number of minutes since we last heard from the the flight
 *            ttl = number of minutes remaining before the flight touches down as calculated by the landing predictor backend.
 *    buffer_mins = number of minutes we add to the ttl before declaring the flight is "on the ground".
 *
***************************************/
function flightStatus(delta_mins, ttl, buffer_mins) {

    // if ttl is None, then we just return as we're only interested in determining flight status during the descent.
    if (!ttl && delta_mins <= lookbackPeriod)
        return -4;

    // if delta_mins > lookback period, we ignore as we're not longer interested in the flight
    if (delta_mins > lookbackPeriod)
        return -3;

    // if delta_mins > 20mins && <= lookback period, then we declare LOS
    else if (delta_mins > 20 && delta_mins <= lookbackPeriod)
        return -2;

    // If delta_mins <= 20mins, then we we're working the TTL adjustment logic to determine:
    //     - adjust the TTL
    //     - or declare that the flight is "on the ground" if delta_mins > ttl
    else {

        // if the elapsed mins since the last packet is greater than the TTL + a buffer, then we declare the flight to be on the ground.
        if (delta_mins > ttl + buffer_mins) 
            return -1;

        // Otherwise we return a new TTL value by subtracting the delta_mins from the ttl
        return Math.floor(ttl - delta_mins <= 0 ? 0 : ttl - delta_mins);
    }
}


/***********
* lostFocus
*
* This function is called when the browser tab loses focus
***********/
function lostFocus() {
    var isiPad = (navigator.platform === 'MacIntel' && navigator.maxTouchPoints > 0) || navigator.platform === 'iPad';
    var isMobile = 'ontouchstart' in document.documentElement ||  navigator.maxTouchPoints > 1;

    // If this is a mobile device then stop periodic updates...at least until the browser tab is in focus again.
    if ((isiPad || isMobile) && updateTimeout) {
        clearTimeout(updateTimeout);
    }

    return 0;
}


/***********
* gainFocus
*
* This function is called when the browser tab regains focus
***********/
function gainFocus() {

    // if we're regaining focus, then restart periodic page updates.
    if (updateTimeout) {
        var priorTimeout = updateTimeout;
        clearTimeout(updateTimeout);
        updateTimeout = setTimeout(updateAllItems, 5000);
    }
    return 0;
}<|MERGE_RESOLUTION|>--- conflicted
+++ resolved
@@ -1458,14 +1458,12 @@
 		    document.getElementById("lookbackperiod").value = jsonData.lookbackperiod;
             lookbackPeriod = jsonData.lookbackperiod * 1.0;
 
-<<<<<<< HEAD
             if (hud)
                 hud.setCutoff(lookbackPeriod);
-=======
+
             if (typeof(jsonData.callsign) != "undefined")
                 if (jsonData.callsign != "")
                     mycallsign = jsonData.callsign.toUpperCase();
->>>>>>> bbd6a67a
 
 		    /*if (jsonData.plottracks == "on")
 			    document.getElementById("plottracks").checked = true;
